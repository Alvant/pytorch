from __future__ import absolute_import, division, print_function, unicode_literals

import copy

import torch.nn.intrinsic.modules.fused as torch_fused
import torch.nn as nn
import torch.nn.intrinsic as nni

def fuse_conv_bn(conv, bn):
    r"""Given the conv and bn modules, fuses them and returns the fused module

    Args:
        conv: Module instance of type conv2d/conv3d
        bn: Spatial BN instance that needs to be fused with the conv

    Examples::

        >>> m1 = nn.Conv2d(10, 20, 3)
        >>> b1 = nn.BatchNorm2d(20)
        >>> m2 = fuse_conv_bn(m1, b1)
    """
    assert(conv.training == bn.training),\
        "Conv and BN both must be in the same mode (train or eval)."

    is_3d = isinstance(conv, nn.Conv3d)

    if conv.training:
        assert bn.num_features == conv.out_channels, 'Output channel of Conv2d must match num_features of BatchNorm2d'
        assert bn.affine, 'Only support fusing BatchNorm2d with affine set to True'
        assert bn.track_running_stats, 'Only support fusing BatchNorm2d with tracking_running_stats set to True'
        return nni.ConvBn3d(conv, bn) if is_3d \
            else nni.ConvBn2d(conv, bn)
    else:
        return nn.utils.fuse_conv_bn_eval(conv, bn)

def fuse_conv_bn_relu(conv, bn, relu):
    r"""Given the conv and bn modules, fuses them and returns the fused module

    Args:
        conv: Module instance of type conv2d/conv3d
        bn: Spatial BN instance that needs to be fused with the conv

    Examples::

        >>> m1 = nn.Conv2d(10, 20, 3)
        >>> b1 = nn.BatchNorm2d(20)
        >>> m2 = fuse_conv_bn(m1, b1)
    """
    assert(conv.training == bn.training == relu.training),\
        "Conv and BN both must be in the same mode (train or eval)."
    if conv.training:
        map_to_fused_module_train = {
            nn.Conv2d: torch_fused.ConvBnReLU2d,
            nn.Conv3d: torch_fused.ConvBnReLU3d,
        }
        assert bn.num_features == conv.out_channels, 'Output channel of Conv must match num_features of BatchNorm'
        assert bn.affine, 'Only support fusing BatchNorm with affine set to True'
        assert bn.track_running_stats, 'Only support fusing BatchNorm with tracking_running_stats set to True'
        fused_module = map_to_fused_module_train.get(type(conv))
        if fused_module is not None:
            return fused_module(conv, bn, relu)
        else:
            raise NotImplementedError("Cannot fuse train modules: {}".format((conv, bn, relu)))
    else:
        map_to_fused_module_eval = {
            nn.Conv1d: torch_fused.ConvReLU1d,
            nn.Conv2d: torch_fused.ConvReLU2d,
            nn.Conv3d: torch_fused.ConvReLU3d,
        }
        fused_module = map_to_fused_module_eval[type(conv)]
        if fused_module is not None:
            return fused_module(nn.utils.fusion.fuse_conv_bn_eval(conv, bn), relu)
        else:
            raise NotImplementedError("Cannot fuse eval modules: {}".format((conv, bn, relu)))

OP_LIST_TO_FUSER_METHOD = {
    (nn.Conv1d, nn.BatchNorm1d): fuse_conv_bn,
    (nn.Conv1d, nn.BatchNorm1d, nn.ReLU): fuse_conv_bn_relu,
    (nn.Conv2d, nn.BatchNorm2d): fuse_conv_bn,
    (nn.Conv2d, nn.BatchNorm2d, nn.ReLU): fuse_conv_bn_relu,
    (nn.Conv3d, nn.BatchNorm3d): fuse_conv_bn,
    (nn.Conv3d, nn.BatchNorm3d, nn.ReLU): fuse_conv_bn_relu,
    (nn.Conv1d, nn.ReLU): nni.ConvReLU1d,
    (nn.Conv2d, nn.ReLU): nni.ConvReLU2d,
    (nn.Conv3d, nn.ReLU): nni.ConvReLU3d,
    (nn.Linear, nn.ReLU): nni.LinearReLU,
    (nn.BatchNorm2d, nn.ReLU): nni.BNReLU2d,
    (nn.BatchNorm3d, nn.ReLU): nni.BNReLU3d,
}

# Generalization of getattr
def _get_module(model, submodule_key):
    tokens = submodule_key.split('.')
    cur_mod = model
    for s in tokens:
        cur_mod = getattr(cur_mod, s)
    return cur_mod

# Generalization of setattr
def _set_module(model, submodule_key, module):
    tokens = submodule_key.split('.')
    sub_tokens = tokens[:-1]
    cur_mod = model
    for s in sub_tokens:
        cur_mod = getattr(cur_mod, s)

    setattr(cur_mod, tokens[-1], module)

def fuse_known_modules(mod_list):
    r"""Returns a list of modules that fuses the operations specified
     in the input module list.

    Fuses only the following sequence of modules:
    conv, bn
    conv, bn, relu
    conv, relu
    linear, relu
    For these sequences, the first element in the output module list performs
    the fused operation. The rest of the elements are set to nn.Identity()
    """
<<<<<<< HEAD

    OP_LIST_TO_FUSER_METHOD = {
        (torch.nn.Conv1d, torch.nn.BatchNorm1d): fuse_conv_bn,
        (torch.nn.Conv1d, torch.nn.BatchNorm1d, torch.nn.ReLU): fuse_conv_bn_relu,
        (torch.nn.Conv2d, torch.nn.BatchNorm2d): fuse_conv_bn,
        (torch.nn.Conv2d, torch.nn.BatchNorm2d, torch.nn.ReLU): fuse_conv_bn_relu,
        (torch.nn.Conv3d, torch.nn.BatchNorm3d): fuse_conv_bn,
        (torch.nn.Conv3d, torch.nn.BatchNorm3d, torch.nn.ReLU): fuse_conv_bn_relu,
        (torch.nn.Conv1d, torch.nn.ReLU): torch.nn.intrinsic.ConvReLU1d,
        (torch.nn.Conv2d, torch.nn.ReLU): torch.nn.intrinsic.ConvReLU2d,
        (torch.nn.Conv3d, torch.nn.ReLU): torch.nn.intrinsic.ConvReLU3d,
        (torch.nn.Linear, torch.nn.ReLU): torch.nn.intrinsic.LinearReLU,
        (torch.nn.BatchNorm1d, torch.nn.ReLU): torch.nn.intrinsic.BNReLU1d,
        (torch.nn.BatchNorm2d, torch.nn.ReLU): torch.nn.intrinsic.BNReLU2d,
        (torch.nn.BatchNorm3d, torch.nn.ReLU): torch.nn.intrinsic.BNReLU3d,
    }

=======
>>>>>>> 7b16bdd9
    types = tuple(type(m) for m in mod_list)
    fuser_method = OP_LIST_TO_FUSER_METHOD.get(types, None)
    if fuser_method is None:
        raise NotImplementedError("Cannot fuse modules: {}".format(types))
    new_mod = [None] * len(mod_list)
    new_mod[0] = fuser_method(*mod_list)
    # NOTE: forward hooks not processed in the two following for loops will be lost after the fusion
    # Move pre forward hooks of the base module to resulting fused module
    for handle_id, pre_hook_fn in mod_list[0]._forward_pre_hooks.items():
        new_mod[0].register_forward_pre_hook(pre_hook_fn)
        del mod_list[0]._forward_pre_hooks[handle_id]
    # Move post forward hooks of the last module to resulting fused module
    for handle_id, hook_fn in mod_list[-1]._forward_hooks.items():
        new_mod[0].register_forward_hook(hook_fn)
        del mod_list[-1]._forward_hooks[handle_id]

    for i in range(1, len(mod_list)):
        new_mod[i] = nn.Identity()
        new_mod[i].training = mod_list[0].training

    return new_mod

def _fuse_modules(model, modules_to_fuse, fuser_func=fuse_known_modules):

    mod_list = []
    for item in modules_to_fuse:
        mod_list.append(_get_module(model, item))

    # Fuse list of modules
    new_mod_list = fuser_func(mod_list)

    # Replace original module list with fused module list
    for i, item in enumerate(modules_to_fuse):
        _set_module(model, item, new_mod_list[i])

def fuse_modules(model, modules_to_fuse, inplace=False, fuser_func=fuse_known_modules):
    r"""Fuses a list of modules into a single module

    Fuses only the following sequence of modules:
    conv, bn
    conv, bn, relu
    conv, relu
    linear, relu
    bn, relu
    All other sequences are left unchanged.
    For these sequences, replaces the first item in the list
    with the fused module, replacing the rest of the modules
    with identity.

    Arguments:
        model: Model containing the modules to be fused
        modules_to_fuse: list of list of module names to fuse. Can also be a list
                         of strings if there is only a single list of modules to fuse.
        inplace: bool specifying if fusion happens in place on the model, by default
                 a new model is returned
        fuser_func: Function that takes in a list of modules and outputs a list of fused modules
                    of the same length. For example,
                    fuser_func([convModule, BNModule]) returns the list [ConvBNModule, nn.Identity()]
                    Defaults to torch.quantization.fuse_known_modules
    Returns:
        model with fused modules. A new copy is created if inplace=True.

    Examples::

            >>> m = myModel()
            >>> # m is a module containing  the sub-modules below
            >>> modules_to_fuse = [ ['conv1', 'bn1', 'relu1'], ['submodule.conv', 'submodule.relu']]
            >>> fused_m = torch.quantization.fuse_modules(m, modules_to_fuse)
            >>> output = fused_m(input)

            >>> m = myModel()
            >>> # Alternately provide a single list of modules to fuse
            >>> modules_to_fuse = ['conv1', 'bn1', 'relu1']
            >>> fused_m = torch.quantization.fuse_modules(m, modules_to_fuse)
            >>> output = fused_m(input)

    """
    if not inplace:
        model = copy.deepcopy(model)

    if all(isinstance(module_element, str) for module_element in modules_to_fuse):
        # Handle case of modules_to_fuse being a list
        _fuse_modules(model, modules_to_fuse, fuser_func)
    else:
        # Handle case of modules_to_fuse being a list of lists
        for module_list in modules_to_fuse:
            _fuse_modules(model, module_list, fuser_func)
    return model<|MERGE_RESOLUTION|>--- conflicted
+++ resolved
@@ -84,6 +84,7 @@
     (nn.Conv2d, nn.ReLU): nni.ConvReLU2d,
     (nn.Conv3d, nn.ReLU): nni.ConvReLU3d,
     (nn.Linear, nn.ReLU): nni.LinearReLU,
+    (nn.BatchNorm1d, nn.ReLU): nni.BNReLU1d,
     (nn.BatchNorm2d, nn.ReLU): nni.BNReLU2d,
     (nn.BatchNorm3d, nn.ReLU): nni.BNReLU3d,
 }
@@ -118,26 +119,6 @@
     For these sequences, the first element in the output module list performs
     the fused operation. The rest of the elements are set to nn.Identity()
     """
-<<<<<<< HEAD
-
-    OP_LIST_TO_FUSER_METHOD = {
-        (torch.nn.Conv1d, torch.nn.BatchNorm1d): fuse_conv_bn,
-        (torch.nn.Conv1d, torch.nn.BatchNorm1d, torch.nn.ReLU): fuse_conv_bn_relu,
-        (torch.nn.Conv2d, torch.nn.BatchNorm2d): fuse_conv_bn,
-        (torch.nn.Conv2d, torch.nn.BatchNorm2d, torch.nn.ReLU): fuse_conv_bn_relu,
-        (torch.nn.Conv3d, torch.nn.BatchNorm3d): fuse_conv_bn,
-        (torch.nn.Conv3d, torch.nn.BatchNorm3d, torch.nn.ReLU): fuse_conv_bn_relu,
-        (torch.nn.Conv1d, torch.nn.ReLU): torch.nn.intrinsic.ConvReLU1d,
-        (torch.nn.Conv2d, torch.nn.ReLU): torch.nn.intrinsic.ConvReLU2d,
-        (torch.nn.Conv3d, torch.nn.ReLU): torch.nn.intrinsic.ConvReLU3d,
-        (torch.nn.Linear, torch.nn.ReLU): torch.nn.intrinsic.LinearReLU,
-        (torch.nn.BatchNorm1d, torch.nn.ReLU): torch.nn.intrinsic.BNReLU1d,
-        (torch.nn.BatchNorm2d, torch.nn.ReLU): torch.nn.intrinsic.BNReLU2d,
-        (torch.nn.BatchNorm3d, torch.nn.ReLU): torch.nn.intrinsic.BNReLU3d,
-    }
-
-=======
->>>>>>> 7b16bdd9
     types = tuple(type(m) for m in mod_list)
     fuser_method = OP_LIST_TO_FUSER_METHOD.get(types, None)
     if fuser_method is None:
