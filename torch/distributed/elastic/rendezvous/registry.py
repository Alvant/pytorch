# Copyright (c) Facebook, Inc. and its affiliates.
# All rights reserved.
#
# This source code is licensed under the BSD-style license found in the
# LICENSE file in the root directory of this source tree.

<<<<<<< HEAD
from . import etcd_rendezvous
from .api import (
    RendezvousHandler,
    RendezvousHandlerFactory,
    RendezvousParameters,
)
=======
from .api import RendezvousHandler, RendezvousParameters
from .api import rendezvous_handler_registry as handler_registry
from .dynamic_rendezvous import create_handler
>>>>>>> 98933866

_factory = RendezvousHandlerFactory()
_factory.register("etcd", etcd_rendezvous.create_rdzv_handler)

<<<<<<< HEAD

=======
def _create_etcd_handler(params: RendezvousParameters) -> RendezvousHandler:
    from . import static_tcp_rendezvous

    return static_tcp_rendezvous.create_rdzv_handler(params)


def _create_static_handler(params: RendezvousParameters) -> RendezvousHandler:
    from . import etcd_rendezvous

    return etcd_rendezvous.create_rdzv_handler(params)


def _create_c10d_handler(params: RendezvousParameters) -> RendezvousHandler:
    from .c10d_rendezvous_backend import create_backend

    backend = create_backend(params)

    return create_handler(backend.store, backend, params)


def _create_expr_etcd_handler(params: RendezvousParameters) -> RendezvousHandler:
    from .etcd_rendezvous_backend import create_backend
    from .etcd_store import EtcdStore

    backend = create_backend(params)

    store = EtcdStore(backend.client, "/torch/elastic/store")

    return create_handler(store, backend, params)


def _register_default_handlers() -> None:
    handler_registry.register("etcd", _create_etcd_handler)
    handler_registry.register("c10d-experimental", _create_c10d_handler)
    handler_registry.register("etcd-experimental", _create_expr_etcd_handler)
    handler_registry.register("static", _create_static_handler)


# The legacy function kept for backwards compatibility.
>>>>>>> 98933866
def get_rendezvous_handler(params: RendezvousParameters) -> RendezvousHandler:
    return _factory.create_handler(params)<|MERGE_RESOLUTION|>--- conflicted
+++ resolved
@@ -4,25 +4,11 @@
 # This source code is licensed under the BSD-style license found in the
 # LICENSE file in the root directory of this source tree.
 
-<<<<<<< HEAD
-from . import etcd_rendezvous
-from .api import (
-    RendezvousHandler,
-    RendezvousHandlerFactory,
-    RendezvousParameters,
-)
-=======
 from .api import RendezvousHandler, RendezvousParameters
 from .api import rendezvous_handler_registry as handler_registry
 from .dynamic_rendezvous import create_handler
->>>>>>> 98933866
 
-_factory = RendezvousHandlerFactory()
-_factory.register("etcd", etcd_rendezvous.create_rdzv_handler)
 
-<<<<<<< HEAD
-
-=======
 def _create_etcd_handler(params: RendezvousParameters) -> RendezvousHandler:
     from . import static_tcp_rendezvous
 
@@ -62,6 +48,5 @@
 
 
 # The legacy function kept for backwards compatibility.
->>>>>>> 98933866
 def get_rendezvous_handler(params: RendezvousParameters) -> RendezvousHandler:
-    return _factory.create_handler(params)+    return handler_registry.create_handler(params)