import torch
from torch.types import _TensorOrTensors
import torch.testing
from torch.overrides import is_tensor_like
import collections
from itertools import product
import warnings
from typing import Callable, Union, Optional, Iterable, List, Tuple, Dict
from torch._vmap_internals import vmap
import functools

def zero_gradients(x):
    if isinstance(x, torch.Tensor):
        if x.grad is not None:
            x.grad.detach_()
            x.grad.zero_()
    elif isinstance(x, collections.abc.Iterable):
        for elem in x:
            zero_gradients(elem)


def is_float_or_complex_tensor(obj):
    return is_tensor_like(obj) and (obj.is_floating_point() or obj.is_complex())


def allocate_jacobians_with_inputs(input_tensors: Tuple, dim):
    # Makes zero-filled tensors from inputs. If `dim` is not None, for each tensor in
    # `input_tensors`, returns a new zero-filled tensor with height of `t.numel` and width
    # of `dim`. Otherwise, for each tensor, returns a 1-d tensor with size `(t.numel,)`.
    # Each new tensor will be strided and have the same dtype and device as those of the
    # corresponding input
    out: List[torch.Tensor] = []
    for t in input_tensors:
        if is_float_or_complex_tensor(t) and t.requires_grad:
            out.append(t.new_zeros((t.numel(), dim), layout=torch.strided))
    return tuple(out)


def allocate_jacobians_with_outputs(output_tensors: Tuple, dim, dtype=None, device=None):
    # Makes zero-filled tensors from outputs. If `dim` is not None, for each tensor in
    # `output_tensors`, returns a new zero-filled tensor with height of `dim` and width of
    # `t.numel`. Otherwise, for each tensor, returns a 1-d tensor with size (t.numel,).
    out: List[torch.Tensor] = []
    options = {"dtype": dtype, "device": device, "layout": torch.strided}
    for t in output_tensors:
        if is_float_or_complex_tensor(t):
            out.append(t.new_zeros((dim, t.numel()), **options))
    return tuple(out)


def iter_tensors(x: Union[torch.Tensor, Iterable[torch.Tensor]], only_requiring_grad: bool = False) -> Iterable[torch.Tensor]:
    if is_tensor_like(x):
        # mypy doesn't narrow type of `x` to torch.Tensor
        if x.requires_grad or not only_requiring_grad:  # type: ignore
            yield x  # type: ignore
    elif isinstance(x, collections.abc.Iterable) and not isinstance(x, str):
        for elem in x:
            for result in iter_tensors(elem, only_requiring_grad):
                yield result


def iter_tensor(x_tensor):
    # Enumerates over a tensor and provides a corresponding flat index that translates
    # to a given rol/col in the jacobian matrix. The order is the same as as if we flatten
    # a contiguous tensor. iter_tensor also returns a strided version of the original
    # tensor that is able to be modified inplace. If the input tensor is strided or sparse,
    # the returned tensor will share storage with the original. Otherwise, for opaque tensor
    # types like mkldnn, a copy is returned.
    #
    # Example:
    #   for a tensor t with size (2, 2), it will yield:
    #     `x, (0, 0), 0`, `x, (0, 1), 1`, `x, (1, 0), 2`, `x, (1, 1), 3`
    #
    #   where x is the t.data of the original tensor. Since input t has numel 4, the
    #   Jacobian should have 4 columns. So having a d_idx of 3 and idx of (1, 1)
    #   indicates that perturbing t[(1, 1)] allows us to updating the third (last)
    #   column of any jacobian corresponding to this particular input.
    #
    if x_tensor.is_sparse:
        def get_stride(size):
            dim = len(size)
            tmp = 1
            stride = [0] * dim
            for i in reversed(range(dim)):
                stride[i] = tmp
                tmp *= size[i]
            return stride

        x_nnz = x_tensor._nnz()
        x_size = list(x_tensor.size())
        x_indices = x_tensor._indices().t()
        x_values = x_tensor._values()
        x_stride = get_stride(x_size)

        # Use .data here to get around the version check
        x_values = x_values.data

        for i in range(x_nnz):
            x_value = x_values[i]
            for x_idx in product(*[range(m) for m in x_values.size()[1:]]):
                indices = x_indices[i].tolist() + list(x_idx)
                d_idx = sum(indices[k] * x_stride[k] for k in range(len(x_size)))
                yield x_value, x_idx, d_idx
    elif x_tensor.layout == torch._mkldnn:  # type: ignore
        for d_idx, x_idx in enumerate(product(*[range(m) for m in x_tensor.size()])):
            # this is really inefficient, but without indexing implemented, there's
            # not really a better way than converting back and forth
            x_tensor_dense = x_tensor.to_dense()
            yield x_tensor_dense, x_idx, d_idx
    else:
        # Use .data here to get around the version check
        x_tensor = x_tensor.data
        for d_idx, x_idx in enumerate(product(*[range(m) for m in x_tensor.size()])):
            yield x_tensor, x_idx, d_idx


def get_numerical_jacobian(fn, inputs, outputs=None, target=None, eps=1e-3,
                           grad_out=1.0) -> List[Tuple[torch.Tensor]]:
    """Computes the numerical jacobian for a given fn and inputs. Returns M * N jacobians
    where M is the number of input tensors that require grad, and N is the number of output
    float/complex tensors.

    Args:
        fn: the function to compute the jacobian for
        inputs: inputs to `fn`
        outputs: provide precomputed outputs to avoid one extra invocation of fn
        target: the Tensors wrt whom Jacobians are calculated (default=`inputs`)
        eps: the magnitude of the perturbation during finite differencing (default=`1e-3`)
        grad_out: grad output value used to calculate gradients.

    Returns:
        M lists of N-tuples of jacobians

    Note that `target` may not even be part of `input` to `fn`, so please be
    **very careful** in this to not clone `target`.
    """
    jacobians: List[Tuple[torch.Tensor]] = []
    if outputs is None:
        outputs = _as_tuple(fn(inputs))
    if target is None:
        target = inputs
    inp_indices = [i for i, a in enumerate(target) if is_tensor_like(a) and a.requires_grad]
    for i, (inp, inp_idx) in enumerate(zip(iter_tensors(target, True), inp_indices)):
        jacobians += [get_numerical_jacobian_for_input(fn, inp, inp_idx, inputs, outputs, eps, eps, grad_out)]
    return jacobians


<<<<<<< HEAD
def compute_gradient(fn, entry, v, norm_v):
    # Performs finite differencing by perturbing `entry` in-place by `v` and
    # returns the gradient of each of the outputs wrt to x at idx.
    # we currently assume that the norm of delta equals eps
    # assert(v == norm_v or v == (norm_v * 1j))

    v = v.reshape(entry.shape) if isinstance(v, torch.Tensor) else v
    orig = entry.clone()
    entry.copy_(orig - v)
    outa = fn()
    entry.copy_(orig + v)
    outb = fn()
    entry.copy_(orig)

    def compute(a, b):
        ret = (b - a) / (2 * norm_v)
        return ret.detach().reshape(-1)

    return tuple(compute(a, b) for (a, b) in zip(outa, outb))


def compute_numerical_jacobian_cols(jacobians_cols, delta, jvp_fn, input_is_complex, grad_out):
    # Computing the jacobian only works for pure real or pure imaginary delta
    # for details on the algorithm used here, refer:
    # Section 3.5.3 https://arxiv.org/pdf/1701.00392.pdf
    # s = fn(z) where z = x for real valued input
    # and z = x + yj for complex valued input
    ds_dx_tup = jvp_fn(delta)

    if input_is_complex:            # C -> C, C -> R
        ds_dy_tup = jvp_fn(delta * 1j)
        for ds_dx, ds_dy in zip(ds_dx_tup, ds_dy_tup):
            # conjugate wirtinger derivative
            conj_w_d = 0.5 * (ds_dx + ds_dy * 1j)
            # wirtinger derivative
            w_d = 0.5 * (ds_dx - ds_dy * 1j)
            jacobians_cols.append(grad_out.conjugate() * conj_w_d + grad_out * w_d.conj())
    else:
        for ds_dx in ds_dx_tup:
            if ds_dx.is_complex():  # R -> C
                # w_d = conj_w_d = 0.5 * ds_dx
                # dL_dz_conj = 0.5 * [grad_out.conj() * ds_dx + grad_out * ds_dx.conj()]
                #            = 0.5 * [grad_out.conj() * ds_dx + (grad_out.conj() * ds_dx).conj()]
                #            = 0.5 * 2 * real(grad_out.conj() * ds_dx)
                #            = real(grad_out.conj() * ds_dx)
                jacobians_cols.append(torch.real(grad_out.conjugate() * ds_dx))
            else:                   # R -> R
                # skip if grad_out is complex but output is real
                if not isinstance(grad_out, complex):
                    jacobians_cols.append(ds_dx * grad_out)
                else:
                    jacobians_cols.append(None)


def combine_jacobian_cols(jacobians_cols, outputs, input, dim):
    jacobians = allocate_jacobians_with_outputs(outputs, dim, input.dtype, input.device)
    for i, jacobian in enumerate(jacobians):
        for k, v in jacobians_cols.items():
            jacobian[k] = v[i]
    return jacobians


def prepped_input(input, input_idx, entry, entry_idx):
    # perform *almost* the inverse of what we do below in iter_tensors or
    # get_fast_numerical_jacobian_for_input, i.e., change the tensors back to their
    # original layout
=======
def prepped_input(input, input_idx, entry, entry_idx):
    # Prepares the inputs to be passed into the function while including the new modified input.
>>>>>>> 1dec24eb
    if input.layout == torch._mkldnn:  # type: ignore # no attr _mkldnn
        # Convert back to mkldnn
        if input_idx == entry_idx:
            return entry.to_mkldnn()
        else:
            return input
    elif input.layout == torch.sparse_coo:
        # modifications to entry are reflected in input so we could've just returned `input` here
        # but due to an issue with coalesce, we need to do an extra clone here.
        # TODO: get rid of this extra clone once https://github.com/pytorch/pytorch/pull/52874 is landed
        # Make this new tensor require again in case the function has hooks
        return torch.sparse_coo_tensor(input._indices(), input._values(), input.size()).requires_grad_(True)
    else:
        # We cannot use entry (input.data) if we want gradgrad to work because
        # fn (in the gradgrad case) needs to compute grad wrt input
        return input


<<<<<<< HEAD
def get_numerical_jacobian_for_input(fn, input, input_idx, inputs, outputs, delta, eps, grad_out):
=======
def compute_gradient(fn, inputs, input_idx, x, idx, delta, eps, layout):
    # Perturbs inputs in-place by delta as to obtain the gradient
    # of each of the outputs wrt to x at idx.
    # we currently assume that the norm of delta equals eps
    assert(delta == eps or delta == (eps * 1j))

    def fn_out():
        inp = tuple(prepped_input(a, i, x, input_idx) if is_tensor_like(a) else a
                    for i, a in enumerate(_as_tuple(inputs)))
        return tuple(a.clone() for a in _as_tuple(fn(*inp)))

    orig = x[idx].item()
    x[idx] = orig - delta
    outa = fn_out()
    x[idx] = orig + delta
    outb = fn_out()
    x[idx] = orig

    def compute(a, b):
        ret = (b - a) / (2 * eps)
        return ret.detach().reshape(-1)

    return tuple(compute(a, b) for (a, b) in zip(outa, outb))


def get_numerical_jacobian_helper(fn, input, input_idx, inputs, outputs, eps, grad_out):
>>>>>>> 1dec24eb
    # Computes the numerical jacobians wrt to a single input. Returns N jacobian
    # tensors, where N is the number of outputs. Input must require grad.
    assert input.requires_grad
    # We need a dictionary because for sparse inputs, d_idx aren't necessarily in order
    jacobian_cols: Dict[int, List[Optional[torch.Tensor]]] = {}

    for x, idx, d_idx in iter_tensor(input):
        def wrapped_fn():
            inp = tuple(prepped_input(a, i, x, input_idx) if is_tensor_like(a) else a
                        for i, a in enumerate(_as_tuple(inputs)))
            return tuple(a.clone() for a in _as_tuple(fn(*inp)))

        entry = x[idx]

        def jvp_fn(delta):
            return compute_gradient(wrapped_fn, entry, delta, eps)
        jacobian_cols[d_idx] = []
        compute_numerical_jacobian_cols(jacobian_cols[d_idx], delta, jvp_fn, x.is_complex(), grad_out)

    return combine_jacobian_cols(jacobian_cols, outputs, input, input.numel())


def check_jacobians_equal(j1, j2, atol):
    # Check whether the max diff betwen two jacobians are within some tolerance `atol`
    for j1_x, j2_x in zip(j1, j2):
        if j1_x.numel() != 0 and (j1_x - j2_x).abs().max() > atol:
            return False
    return True


def combine_jacobian_rows(jacobians_rows, inputs, dim):
    out_jacobians = allocate_jacobians_with_inputs(inputs, dim)
    diff_input_list = list(iter_tensors(inputs, True))
    correct_grad_sizes = True
    correct_grad_types = True
    for i, rows in enumerate(jacobians_rows):
        inp = diff_input_list[i]
        out_jacobian = out_jacobians[i]
        for j, row in enumerate(rows):
            if row is not None and row.size() != inp.size():
                correct_grad_sizes = False
            elif row is not None and row.dtype != inp.dtype:
                correct_grad_types = False
            if row is None:
                out_jacobian[:, j].zero_()
            else:
                row_dense = row.to_dense() if not row.layout == torch.strided else row
                assert out_jacobian[:, j].numel() == row_dense.numel()
                out_jacobian[:, j] = row_dense.reshape(-1)
    return out_jacobians, correct_grad_sizes, correct_grad_types


def check_analytical_jacobian_attributes(inputs, output, nondet_tol, grad_out_scale, check_grad_dtypes,
                                         raise_exception, custom_vjp_fn=None):
    diff_input_list = list(iter_tensors(inputs, True))

    def backward_fn(grad_output):
        return torch.autograd.grad(output, diff_input_list, grad_output,
                                   retain_graph=True, allow_unused=True)
    vjp_fn = custom_vjp_fn if custom_vjp_fn is not None else backward_fn
    jacobians_rows = compute_analytical_jacobian_rows(vjp_fn, output.clone(), grad_out_scale)
    jacobians_rows_reentrant = compute_analytical_jacobian_rows(vjp_fn, output.clone(), grad_out_scale)
    
    dim = output.numel()
    jacobians, correct_grad_types, correct_grad_sizes = combine_jacobian_rows(jacobians_rows, inputs, dim)
    jacobians_reentrant, _, _ = combine_jacobian_rows(jacobians_rows_reentrant, inputs, dim)

    reentrant = check_jacobians_equal(jacobians, jacobians_reentrant, nondet_tol)

    complex_str = '(calculated using complex valued grad output) ' \
        if isinstance(grad_out_scale, complex) else ''

    def fail_test(msg):
        if raise_exception:
            raise RuntimeError(msg)

    if not correct_grad_types and check_grad_dtypes:
        fail_test(f'Gradient{complex_str} has dtype mismatch')
    if not correct_grad_sizes:
        fail_test(f'Analytical gradient{complex_str} has incorrect size')
    if not reentrant:
        fail_test(f'Backward{complex_str} is not reentrant, i.e., running backward with '
                  'same input and grad_output multiple times gives different values, '
                  'although analytical gradient matches numerical gradient. '
                  f'The tolerance for nondeterminism was {nondet_tol}.')
    failed = not (reentrant and correct_grad_sizes and correct_grad_types)
    return jacobians, failed


def compute_analytical_jacobian_rows(vjp_fn, sample_output, grad_out_scale):
    # Computes Jacobian row-by-row using backward function `vjp_fn` = v^T J
    # NB: this function does not assume vjp_fn(v) to return tensors with
    # the same number of elements for different v. This is checked when we
    # later combine the rows into a single tensor.
    grad_out_base = torch.zeros_like(sample_output, memory_format=torch.legacy_contiguous_format)
    flat_grad_out = grad_out_base.view(-1)
    # jacobians_rows[i][j] represents the jth row of the ith input
    jacobians_rows: List[List[Optional[torch.Tensor]]] = []

    for j in range(flat_grad_out.numel()):
        flat_grad_out.zero_()
        flat_grad_out[j] = grad_out_scale
        grad_inputs = vjp_fn(grad_out_base)
        for i, d_x in enumerate(grad_inputs):
            if j == 0:
                jacobians_rows.append([])
            jacobians_rows[i] += [d_x.clone() if isinstance(d_x, torch.Tensor) else None]
    return jacobians_rows


def check_inputs(fail_test, tupled_inputs, check_sparse_nnz) -> bool:
    if not check_sparse_nnz and any(t.is_sparse for t in tupled_inputs if isinstance(t, torch.Tensor)):
        return fail_test('gradcheck expects all tensor inputs are dense when check_sparse_nnz is set to False.')
    # Make sure that gradients are saved for at least one input
    any_input_requiring_grad = False
    for idx, inp in enumerate(tupled_inputs):
        if is_tensor_like(inp) and inp.requires_grad:
            if not (inp.dtype == torch.float64 or inp.dtype == torch.complex128):
                warnings.warn(
                    f'Input #{idx} requires gradient and '
                    'is not a double precision floating point or complex. '
                    'This check will likely fail if all the inputs are '
                    'not of double precision floating point or complex. ')
            content = inp._values() if inp.is_sparse else inp
            # TODO: To cover more problematic cases, replace stride = 0 check with
            # "any overlap in memory" once we have a proper function to check it.
            if content.layout is not torch._mkldnn:  # type: ignore
                if not all(st > 0 or sz <= 1 for st, sz in zip(content.stride(), content.size())):
                    raise RuntimeError(
                        f'The {idx}th input has a dimension with stride 0. gradcheck only '
                        'supports inputs that are non-overlapping to be able to '
                        'compute the numerical gradients correctly. You should call '
                        '.contiguous on the input before passing it to gradcheck.')
            any_input_requiring_grad = True
            inp.retain_grad()
    if not any_input_requiring_grad:
        raise ValueError(
            'gradcheck expects at least one input tensor to require gradient, '
            'but none of the them have requires_grad=True.')
    return True


def check_outputs(outputs) -> None:
    if any(t.is_sparse for t in outputs if isinstance(t, torch.Tensor)):
        # it is easier to call to_dense() on the sparse output than
        # to modify analytical jacobian
        raise ValueError('Sparse output is not supported at gradcheck yet. '
                         'Please call to_dense() on the output of fn for gradcheck.')
    if any(t.layout == torch._mkldnn for t in outputs if isinstance(t, torch.Tensor)):  # type: ignore
        raise ValueError('MKLDNN output is not supported at gradcheck yet. '
                         'Please call to_dense() on the output of fn for gradcheck.')


def check_no_differentiable_outputs(fail_test, func, inputs, func_out, eps) -> bool:
    # When there are no differentiable outputs, numerical gradient for a function is
    # expected to be zero.
    jacobians_all_inputs_outputs = get_numerical_jacobian(func, inputs, func_out, eps=eps)
    for jacobians_all_outputs_and_fixed_input in jacobians_all_inputs_outputs:
        for jacobian in jacobians_all_outputs_and_fixed_input:
            if torch.ne(jacobian, 0).sum() > 0:
                return fail_test('Numerical gradient for function expected to be zero')
    return True


FAILED_BATCHED_GRAD_MSG = """
gradcheck or gradgradcheck failed while testing batched gradient computation.
This could have been invoked in a number of ways (via a test that calls
gradcheck/gradgradcheck directly or via an autogenerated test).

If you are adding a new operator, please file an issue and then use one of the
workarounds. The workaround depends on how your test invokes gradcheck/gradgradcheck.
If the test
- manually invokes gradcheck/gradgradcheck, then call gradcheck/gradgradcheck
  with `check_batched_grad=False` as a keyword argument.
- is OpInfo-based (e.g., in test_ops.py), then modify the OpInfo for the test
  to have `check_batched_grad=False` and/or `check_batched_gradgrad=False`.
- is common_method_invocations-based, then add your test to the denylist
  EXCLUDE_BATCHED_GRAD_TESTS in test_autograd.py

If you're modifying an existing operator that supports batched grad computation,
or wish to make a new operator work with batched grad computation, please read
the following.

To compute batched grads (e.g., jacobians, hessians), we vmap over the backward
computation. The most common failure case is if there is a 'vmap-incompatible
operation' in the backward pass. Please see
NOTE: [How to write vmap-compatible backward formulas]
in the codebase for an explanation of how to fix this.
""".strip()

def get_failed_batched_grad_test_msg(output_idx, input_idx, res, exp):
    return f"""
For output {output_idx} and input {input_idx}:

{FAILED_BATCHED_GRAD_MSG}

Got:
{res}

Expected:
{exp}
""".strip()


def test_batched_grad(fail_test, input, output, output_idx) -> bool:
    # NB: test_batched_grad compares two autograd.grad invocations with a single
    # vmap(autograd.grad) invocation. It's not exactly a "gradcheck" in the
    # sense that we're not comparing an analytical jacobian with a numeric one,
    # but it is morally similar (we could have computed a full analytic jac
    # via vmap, but that is potentially slow)
    diff_input_list = list(iter_tensors(input, True))
    grad = functools.partial(torch.autograd.grad, output, diff_input_list, retain_graph=True, allow_unused=True)

    def vjp(v):
        results = grad(v)
        results = tuple(grad if grad is not None else
                        torch.zeros([], dtype=inp.dtype, device=inp.device).expand(inp.shape)
                        for grad, inp in zip(results, diff_input_list))
        return results

    grad_outputs = [torch.randn_like(output) for _ in range(2)]

    expected = [vjp(gO) for gO in grad_outputs]
    expected = [torch.stack(shards) for shards in zip(*expected)]

    # Squash warnings since these are expected to happen in most cases
    # NB: this doesn't work for CUDA tests: https://github.com/pytorch/pytorch/issues/50209
    with warnings.catch_warnings():
        warnings.filterwarnings("ignore", message="Batching rule not implemented")
        warnings.filterwarnings("ignore", message="torch.vmap is an experimental prototype")
        try:
            result = vmap(vjp)(torch.stack(grad_outputs))
        except RuntimeError as ex:
            # It's OK that we're not raising the error at the correct callsite.
            # That's because the callsite is always going to inside the Python
            # autograd.grad instead of the C++ traceback of what line in the
            # backward formula
            return fail_test(
                f'While computing batched gradients, got: {ex}\n\n{FAILED_BATCHED_GRAD_MSG}')

    for input_idx, (res, exp) in enumerate(zip(result, expected)):
        if torch.allclose(res, exp):
            continue
        return fail_test(get_failed_batched_grad_test_msg(output_idx, input_idx, res, exp))
    return True


def test_backward_mul_by_grad_output(fail_test, outputs, inputs, check_sparse_nnz) -> bool:
    # Tests that backward is multiplied by grad_output
    diff_input_list: List[torch.Tensor] = list(iter_tensors(inputs, True))
    if not diff_input_list:
        raise RuntimeError("no Tensors requiring grad found in input")
    grads_input = torch.autograd.grad(outputs, diff_input_list,
                                      [torch.zeros_like(o, memory_format=torch.legacy_contiguous_format) for o in outputs],
                                      allow_unused=True)
    for gi, di in zip(grads_input, diff_input_list):
        if gi is None:
            continue
        if isinstance(gi, torch.Tensor) and gi.layout != torch.strided:
            if gi.layout != di.layout:
                return fail_test('grad is incorrect layout (' + str(gi.layout) + ' is not ' + str(di.layout) + ')')
            if gi.layout == torch.sparse_coo:
                if gi.sparse_dim() != di.sparse_dim():
                    return fail_test('grad is sparse tensor, but has incorrect sparse_dim')
                if gi.dense_dim() != di.dense_dim():
                    return fail_test('grad is sparse tensor, but has incorrect dense_dim')
            gi = gi.to_dense()
            di = di.to_dense()

        if check_sparse_nnz:
            if not torch.allclose(gi, torch.zeros_like(gi)):
                return fail_test('backward not multiplied by grad_output')
        elif not gi.eq(0).all():
            return fail_test('backward not multiplied by grad_output')
        if gi.dtype != di.dtype or gi.device != di.device or gi.is_sparse != di.is_sparse:
            return fail_test("grad is incorrect type")
        if gi.size() != di.size():
            return fail_test('grad is incorrect size')
    return True


def test_undefined_grad(fail_test, func, outputs, inputs) -> bool:
    diff_input_list: List[torch.Tensor] = list(iter_tensors(inputs, True))
    if not diff_input_list:
        raise RuntimeError("no Tensors requiring grad found in input")

    def warn_bc_breaking():
        warnings.warn((
            'Backwards compatibility: New undefined gradient support checking '
            'feature is enabled by default, but it may break existing callers '
            'of this function. If this is true for you, you can call this '
            'function with "check_undefined_grad=False" to disable the feature'))

    def check_undefined_grad_support(output_to_check):
        grads_output = [torch.zeros_like(o, memory_format=torch.legacy_contiguous_format) for o in output_to_check]
        try:
            grads_input = torch.autograd.grad(output_to_check, diff_input_list,
                                              grads_output, allow_unused=True)
        except RuntimeError:
            warn_bc_breaking()
            return fail_test((
                'Expected backward function to handle undefined output grads. '
                'Please look at "Notes about undefined output gradients" in '
                '"tools/autograd/derivatives.yaml"'))

        for gi, i in zip(grads_input, diff_input_list):
            if (gi is not None) and (not gi.eq(0).all()):
                warn_bc_breaking()
                return fail_test((
                    'Expected all input grads to be undefined or zero when all output grads are undefined '
                    'or zero. Please look at "Notes about undefined output gradients" in '
                    '"tools/autograd/derivatives.yaml"'))
        return True

    # All backward functions must work properly if all output grads are undefined
    outputs_to_check = [[
        torch._C._functions.UndefinedGrad()(o) for o in _differentiable_outputs(func(*inputs))
        # This check filters out Tensor-likes that aren't instances of Tensor.
        if isinstance(o, torch.Tensor)
    ]]

    # If there are multiple output grads, we should be able to undef one at a time without error
    if len(outputs_to_check[0]) > 1:
        for undef_grad_idx in range(len(outputs)):
            output_to_check = _differentiable_outputs(func(*inputs))
            outputs_to_check.append([
                torch._C._functions.UndefinedGrad()(o) if idx == undef_grad_idx else o
                for idx, o in enumerate(output_to_check)])

    return all(check_undefined_grad_support(output) for output in outputs_to_check)


def _as_tuple(x):
    if isinstance(x, tuple):
        return x
    elif isinstance(x, list):
        return tuple(x)
    else:
        return x,


def _differentiable_outputs(x):
    return tuple(o for o in _as_tuple(x) if o.requires_grad)


def get_notallclose_msg(analytical, numerical, output_idx, input_idx, error_str='') -> str:
    return error_str + 'Jacobian mismatch for output %d with respect to input %d,\n' \
        'numerical:%s\nanalytical:%s\n' % (output_idx, input_idx, numerical, analytical)

def transpose(matrix_of_tensors):
    # returns list of tuples
    return list(zip(*matrix_of_tensors))


# Note [VarArg of Tensors]
# ~~~~~~~~~~~~~~~~~~~~~~~~
# 'func' accepts a vararg of tensors, which isn't expressable in the type system at the moment.
# If https://mypy.readthedocs.io/en/latest/additional_features.html?highlight=callable#extended-callable-types is accepted,
# the '...' first argument of Callable can be replaced with VarArg(Tensor).
# For now, we permit any input.
# the '...' first argument of Callable can be replaced with VarArg(Tensor).
# For now, we permit any input.
def gradcheck(
    func: Callable[..., Union[_TensorOrTensors]],  # See Note [VarArg of Tensors]
    inputs: _TensorOrTensors,
    eps: float = 1e-6,
    atol: float = 1e-5,
    rtol: float = 1e-3,
    raise_exception: bool = True,
    check_sparse_nnz: bool = False,
    nondet_tol: float = 0.0,
    check_undefined_grad: bool = True,
    check_grad_dtypes: bool = False,
    check_batched_grad: bool = False,
) -> bool:
    r"""Check gradients computed via small finite differences against analytical
    gradients w.r.t. tensors in :attr:`inputs` that are of floating point or complex type
    and with ``requires_grad=True``.

    The check between numerical and analytical gradients uses :func:`~torch.allclose`.

    For complex functions, no notion of Jacobian exists. Gradcheck verifies if the numerical and
    analytical values of Wirtinger and Conjugate Wirtinger derivative are consistent. The gradient
    computation is done under the assumption that the overall function has a real valued output.
    For functions with complex output, gradcheck compares the numerical and analytical gradients
    for two values of :attr:`grad_output`: 1 and 1j. For more details, check out
    :ref:`complex_autograd-doc`.

    .. note::
        The default values are designed for :attr:`input` of double precision.
        This check will likely fail if :attr:`input` is of less precision, e.g.,
        ``FloatTensor``.

    .. warning::
       If any checked tensor in :attr:`input` has overlapping memory, i.e.,
       different indices pointing to the same memory address (e.g., from
       :func:`torch.expand`), this check will likely fail because the numerical
       gradients computed by point perturbation at such indices will change
       values at all other indices that share the same memory address.

    Args:
        func (function): a Python function that takes Tensor inputs and returns
            a Tensor or a tuple of Tensors
        inputs (tuple of Tensor or Tensor): inputs to the function
        eps (float, optional): perturbation for finite differences
        atol (float, optional): absolute tolerance
        rtol (float, optional): relative tolerance
        raise_exception (bool, optional): indicating whether to raise an exception if
            the check fails. The exception gives more information about the
            exact nature of the failure. This is helpful when debugging gradchecks.
        check_sparse_nnz (bool, optional): if True, gradcheck allows for SparseTensor input,
            and for any SparseTensor at input, gradcheck will perform check at nnz positions only.
        nondet_tol (float, optional): tolerance for non-determinism. When running
            identical inputs through the differentiation, the results must either match
            exactly (default, 0.0) or be within this tolerance.
        check_undefined_grad (bool, optional): if True, check if undefined output grads
            are supported and treated as zeros, for ``Tensor`` outputs.
        check_batched_grad (bool, optional): if True, check if we can compute
            batched gradients using prototype vmap support. Defaults to False.

    Returns:
        True if all differences satisfy allclose condition
    """
    def fail_test(msg):
        if raise_exception:
            raise RuntimeError(msg)
        return False

    tupled_inputs = _as_tuple(inputs)

    if not check_inputs(fail_test, tupled_inputs, check_sparse_nnz):
        return False

    func_out = func(*tupled_inputs)
    outputs = _differentiable_outputs(func_out)

    check_outputs(outputs)

    if not outputs:
        return check_no_differentiable_outputs(fail_test, func, tupled_inputs, _as_tuple(func_out), eps)

    numerical = transpose(get_numerical_jacobian(func, tupled_inputs, outputs, eps=eps))
    if any(isinstance(o, torch.Tensor) and o.is_complex() for o in _as_tuple(func_out)):
        numerical_from_imag_grad_out = transpose(get_numerical_jacobian(func, tupled_inputs, outputs, eps=eps, grad_out=1j))

    for i, o in enumerate(outputs):
        analytical, failed = check_analytical_jacobian_attributes(tupled_inputs, o, nondet_tol, 1.0,
                                                                  check_grad_dtypes, raise_exception)
        if failed:
            return False

        if o.is_complex():
            analytical_from_imag_grad_out, failed = check_analytical_jacobian_attributes(
                tupled_inputs, o, nondet_tol, 1j, check_grad_dtypes, raise_exception)
            if failed:
                return False

        inp_tensors = iter_tensors(tupled_inputs, True)

        for j, (a, n, inp) in enumerate(zip(analytical, numerical[i], inp_tensors)):
            if a.numel() != 0 or n.numel() != 0:
                if o.is_complex():    # C -> C, R -> C
                    if not torch.allclose(analytical_from_imag_grad_out[j], numerical_from_imag_grad_out[i][j], rtol, atol):
                        return fail_test(get_notallclose_msg(analytical_from_imag_grad_out[j],
                                                             numerical_from_imag_grad_out[i][j], i, j,
                                                             "Gradients failed to compare equal for grad output = 1j. "))
                if inp.is_complex():  # C -> R, C -> C
                    if not torch.allclose(a, n, rtol, atol):
                        return fail_test(get_notallclose_msg(a, n, i, j,
                                                             "Gradients failed to compare equal for grad output = 1. "))
                else:                 # R -> R, R -> C
                    if not torch.allclose(a, n, rtol, atol):
                        return fail_test(get_notallclose_msg(a, n, i, j))

        if check_batched_grad:
            if not test_batched_grad(fail_test, tupled_inputs, o, i):
                return False

    if not test_backward_mul_by_grad_output(fail_test, outputs, tupled_inputs, check_sparse_nnz):
        return False

    if check_undefined_grad:
        if not test_undefined_grad(fail_test, func, outputs, tupled_inputs):
            return False

    return True


def gradgradcheck(
    func: Callable[..., _TensorOrTensors],  # See Note [VarArg of Tensors]
    inputs: _TensorOrTensors,
    grad_outputs: Optional[_TensorOrTensors] = None,
    eps: float = 1e-6,
    atol: float = 1e-5,
    rtol: float = 1e-3,
    gen_non_contig_grad_outputs: bool = False,
    raise_exception: bool = True,
    nondet_tol: float = 0.0,
    check_undefined_grad: bool = True,
    check_grad_dtypes: bool = False,
    check_batched_grad: bool = False,
) -> bool:
    r"""Check gradients of gradients computed via small finite differences
    against analytical gradients w.r.t. tensors in :attr:`inputs` and
    :attr:`grad_outputs` that are of floating point or complex type and with
    ``requires_grad=True``.

    This function checks that backpropagating through the gradients computed
    to the given :attr:`grad_outputs` are correct.

    The check between numerical and analytical gradients uses :func:`~torch.allclose`.

    .. note::
        The default values are designed for :attr:`input` and
        :attr:`grad_outputs` of double precision. This check will likely fail if
        they are of less precision, e.g., ``FloatTensor``.

    .. warning::
       If any checked tensor in :attr:`input` and :attr:`grad_outputs` has
       overlapping memory, i.e., different indices pointing to the same memory
       address (e.g., from :func:`torch.expand`), this check will likely fail
       because the numerical gradients computed by point perturbation at such
       indices will change values at all other indices that share the same
       memory address.

    Args:
        func (function): a Python function that takes Tensor inputs and returns
            a Tensor or a tuple of Tensors
        inputs (tuple of Tensor or Tensor): inputs to the function
        grad_outputs (tuple of Tensor or Tensor, optional): The gradients with
            respect to the function's outputs.
        eps (float, optional): perturbation for finite differences
        atol (float, optional): absolute tolerance
        rtol (float, optional): relative tolerance
        gen_non_contig_grad_outputs (bool, optional): if :attr:`grad_outputs` is
            ``None`` and :attr:`gen_non_contig_grad_outputs` is ``True``, the
            randomly generated gradient outputs are made to be noncontiguous
        raise_exception (bool, optional): indicating whether to raise an exception if
            the check fails. The exception gives more information about the
            exact nature of the failure. This is helpful when debugging gradchecks.
        nondet_tol (float, optional): tolerance for non-determinism. When running
            identical inputs through the differentiation, the results must either match
            exactly (default, 0.0) or be within this tolerance. Note that a small amount
            of nondeterminism in the gradient will lead to larger inaccuracies in
            the second derivative.
        check_undefined_grad (bool, optional): if True, check if undefined output grads
            are supported and treated as zeros
        check_batched_grad (bool, optional): if True, check if we can compute
            batched gradients using prototype vmap support. Defaults to False.

    Returns:
        True if all differences satisfy allclose condition
    """
    tupled_inputs = _as_tuple(inputs)

    if grad_outputs is None:
        # If grad_outputs is not specified, create random Tensors of the same
        # shape, type, and device as the outputs
        def randn_like(x):
            y = torch.testing.randn_like(
                x if (x.is_floating_point() or x.is_complex()) else x.double(), memory_format=torch.legacy_contiguous_format)
            if gen_non_contig_grad_outputs:
                y = torch.testing.make_non_contiguous(y)
            return y.requires_grad_()
        outputs = _as_tuple(func(*tupled_inputs))
        tupled_grad_outputs = tuple(randn_like(x) for x in outputs)
    else:
        tupled_grad_outputs = _as_tuple(grad_outputs)

    num_outputs = len(tupled_grad_outputs)

    def new_func(*args):
        input_args = args[:-num_outputs]
        grad_outputs = args[-num_outputs:]
        outputs = _differentiable_outputs(func(*input_args))
        input_args = tuple(x for x in input_args if isinstance(x, torch.Tensor) and x.requires_grad)
        grad_inputs = torch.autograd.grad(outputs, input_args, grad_outputs, create_graph=True)
        return grad_inputs

    return gradcheck(
        new_func, tupled_inputs + tupled_grad_outputs, eps, atol, rtol, raise_exception,
        nondet_tol=nondet_tol, check_undefined_grad=check_undefined_grad,
        check_grad_dtypes=check_grad_dtypes, check_batched_grad=check_batched_grad)<|MERGE_RESOLUTION|>--- conflicted
+++ resolved
@@ -145,7 +145,6 @@
     return jacobians
 
 
-<<<<<<< HEAD
 def compute_gradient(fn, entry, v, norm_v):
     # Performs finite differencing by perturbing `entry` in-place by `v` and
     # returns the gradient of each of the outputs wrt to x at idx.
@@ -209,13 +208,7 @@
 
 
 def prepped_input(input, input_idx, entry, entry_idx):
-    # perform *almost* the inverse of what we do below in iter_tensors or
-    # get_fast_numerical_jacobian_for_input, i.e., change the tensors back to their
-    # original layout
-=======
-def prepped_input(input, input_idx, entry, entry_idx):
     # Prepares the inputs to be passed into the function while including the new modified input.
->>>>>>> 1dec24eb
     if input.layout == torch._mkldnn:  # type: ignore # no attr _mkldnn
         # Convert back to mkldnn
         if input_idx == entry_idx:
@@ -234,36 +227,7 @@
         return input
 
 
-<<<<<<< HEAD
 def get_numerical_jacobian_for_input(fn, input, input_idx, inputs, outputs, delta, eps, grad_out):
-=======
-def compute_gradient(fn, inputs, input_idx, x, idx, delta, eps, layout):
-    # Perturbs inputs in-place by delta as to obtain the gradient
-    # of each of the outputs wrt to x at idx.
-    # we currently assume that the norm of delta equals eps
-    assert(delta == eps or delta == (eps * 1j))
-
-    def fn_out():
-        inp = tuple(prepped_input(a, i, x, input_idx) if is_tensor_like(a) else a
-                    for i, a in enumerate(_as_tuple(inputs)))
-        return tuple(a.clone() for a in _as_tuple(fn(*inp)))
-
-    orig = x[idx].item()
-    x[idx] = orig - delta
-    outa = fn_out()
-    x[idx] = orig + delta
-    outb = fn_out()
-    x[idx] = orig
-
-    def compute(a, b):
-        ret = (b - a) / (2 * eps)
-        return ret.detach().reshape(-1)
-
-    return tuple(compute(a, b) for (a, b) in zip(outa, outb))
-
-
-def get_numerical_jacobian_helper(fn, input, input_idx, inputs, outputs, eps, grad_out):
->>>>>>> 1dec24eb
     # Computes the numerical jacobians wrt to a single input. Returns N jacobian
     # tensors, where N is the number of outputs. Input must require grad.
     assert input.requires_grad
@@ -326,7 +290,7 @@
     vjp_fn = custom_vjp_fn if custom_vjp_fn is not None else backward_fn
     jacobians_rows = compute_analytical_jacobian_rows(vjp_fn, output.clone(), grad_out_scale)
     jacobians_rows_reentrant = compute_analytical_jacobian_rows(vjp_fn, output.clone(), grad_out_scale)
-    
+
     dim = output.numel()
     jacobians, correct_grad_types, correct_grad_sizes = combine_jacobian_rows(jacobians_rows, inputs, dim)
     jacobians_reentrant, _, _ = combine_jacobian_rows(jacobians_rows_reentrant, inputs, dim)
