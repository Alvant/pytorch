from typing import Optional
import multiprocessing
import multiprocessing.connection
import signal
import time
import sys
import warnings

from . import _prctl_pr_set_pdeathsig  # type: ignore[attr-defined]


class ProcessException(Exception):
    __slots__ = ["error_index", "error_pid"]

    def __init__(self, msg: str, error_index: int, pid: int):
        super().__init__(msg)
        self.error_index = error_index
        self.pid = pid


class ProcessRaisedException(ProcessException):
    """
    Exception is thrown when the process failed due to exception
    raised by the code.
    """

    def __init__(
            self,
            msg: str,
            error_index: int,
            error_pid: int,
    ):
        super().__init__(msg, error_index, error_pid)


class ProcessExitedException(ProcessException):
    """
    Exception is thrown when the process failed due to signal
    or exited with a specific code.
    """
    __slots__ = ["exit_code"]

    def __init__(
            self, msg: str, error_index: int, error_pid: int,
            exit_code: int, signal_name: Optional[str] = None
    ):
        super().__init__(msg, error_index, error_pid)
        self.exit_code = exit_code
        self.signal_name = signal_name


def _wrap(fn, i, args, error_queue):
    # prctl(2) is a Linux specific system call.
    # On other systems the following function call has no effect.
    # This is set to ensure that non-daemonic child processes can
    # terminate if their parent terminates before they do.
    _prctl_pr_set_pdeathsig(signal.SIGINT)

    try:
        fn(i, *args)
    except KeyboardInterrupt:
        pass  # SIGINT; Killed by parent, do nothing
    except Exception:
        # Propagate exception to parent process, keeping original traceback
        import traceback
        error_queue.put(traceback.format_exc())
        sys.exit(1)


# Multiprocessing contexts are introduced at Python 3.4
_supports_context = sys.version_info >= (3, 4)


def _python_version_check():
    if not _supports_context:
        raise RuntimeError("Requires python 3.4 or higher to use "
                           "torch.multiprocessing.spawn and "
                           "torch.multiprocessing.ProcessContext helper "
                           "to launch multiple processes. If you are using "
                           "this for distributed training and have a lower "
                           "version of python, please use "
                           "torch.distributed.launch instead.")


class ProcessContext:
    def __init__(self, processes, error_queues):
        _python_version_check()
        self.error_queues = error_queues
        self.processes = processes
        self.sentinels = {
            process.sentinel: index
            for index, process in enumerate(processes)
        }
        self.process_errors = {}

    def pids(self):
        return [int(process.pid) for process in self.processes]

    def _try_populate_process_errors(self):
        for idx, queue in enumerate(self.error_queues):
            if not queue.empty():
                self.process_errors[idx] = queue.get()

    def _get_deadline(self, timeout):
        if timeout is not None:
            return time.monotonic() + timeout
        else:
            return sys.maxsize

    def _busy_join(self, process, timeout=None):
        """
        Python multiprocessing.queues use pipes to communicate between processes.
        If the writer process writes long message, the pipe can hang forever if the
        reader process does not start reading it. In order to prevent this, the
        method follows: check_data(), join(period) pattern in comparison to:
        join(timeout), check_data().  The second pattern will deadlock the
        writer thread.

        """
        deadline = self._get_deadline(timeout)
        period = 1  # one second
        while True:
            self._try_populate_process_errors()
            process.join(period)
            if not process.is_alive() or deadline - time.monotonic() < 0:
                break

    def join(self, timeout=None):
        r"""
        Tries to join one or more processes in this spawn context.
        If one of them exited with a non-zero exit status, this function
        kills the remaining processes and raises an exception with the cause
        of the first process exiting.

        Returns ``True`` if all processes have been joined successfully,
        ``False`` if there are more processes that need to be joined.

        Arguments:
            timeout (float): Wait this long before giving up on waiting.
        """
        # Ensure this function can be called even when we're done.
        if len(self.sentinels) == 0:
            return True

        deadline = self._get_deadline(timeout)
        period = 1  # one second
        ready = set()
        while True:
            self._try_populate_process_errors()
            # Wait for any process to fail or all of them to succeed.
            period_ready = multiprocessing.connection.wait(
                self.sentinels.keys(),
                timeout=period,
            )
            for sentinel in period_ready:
                ready.add(sentinel)
            if len(ready) == len(self.processes):
                # All processes finished
                break
            for process in self.processes:
                # At least one process got error
                if process.exitcode != 0:
                    break
            if deadline - time.monotonic() < 0:
                # timeout finished
                break

        error_index = None
        for sentinel in ready:
            index = self.sentinels.pop(sentinel)
            process = self.processes[index]
            self._busy_join(process)
            if process.exitcode != 0:
                error_index = index
                break

        # Return if there was no error.
        if error_index is None:
            # Return whether or not all processes have been joined.
            return len(self.sentinels) == 0

        # Assume failure. Terminate processes that are still alive.
        for process in self.processes:
            if process.is_alive():
                process.terminate()
            self._busy_join(process)

        self._try_populate_process_errors()
        failed_process = self.processes[error_index]
        # There won't be an error on the queue if the process crashed.
        if error_index not in self.process_errors:
            exitcode = self.processes[error_index].exitcode
            if exitcode < 0:
                name = signal.Signals(-exitcode).name
                raise ProcessExitedException(
                    "process %d terminated with signal %s" %
                    (error_index, name),
                    error_index=error_index,
                    error_pid=failed_process.pid,
                    exit_code=exitcode,
                    signal_name=name
                )
            else:
                raise ProcessExitedException(
                    "process %d terminated with exit code %d" %
                    (error_index, exitcode),
                    error_index=error_index,
                    error_pid=failed_process.pid,
                    exit_code=exitcode
                )

        original_trace = self.process_errors[error_index]
        msg = "\n\n-- Process %d terminated with the following error:\n" % error_index
        msg += original_trace
        raise ProcessRaisedException(msg, error_index, failed_process.pid)


class SpawnContext(ProcessContext):
    def __init__(self, processes, error_queues):
        warnings.warn('SpawnContext is renamed to ProcessContext since 1.4 release.')
<<<<<<< HEAD
        super(SpawnContext, self).__init__(self, processes, error_queues)

=======
        super(SpawnContext, self).__init__(processes, error_queues)
>>>>>>> ca880d77
    pass


# Note: [start_processes]
# mp.start_processes handles both start_method='spawn' and 'fork'. It's supposed to be a
# more generalized API than mp.spawn. Currently we only document mp.spawn as it's the
# CUDA compatible start_method. However, in environments like Ipython notebooks, 'fork'
# works better than 'spawn'. Every helper function we created for mp.spawn is indeed
# general enough, and backends like XLA can reuse them in Colab notebooks as well.
# Currently we only add this API first, we can consider adding it to documentation as
# needed in the future.
def start_processes(fn, args=(), nprocs=1, join=True, daemon=False, start_method='spawn'):
    _python_version_check()
    mp = multiprocessing.get_context(start_method)
    error_queues = []
    processes = []
    for i in range(nprocs):
        error_queue = mp.SimpleQueue()
        process = mp.Process(
            target=_wrap,
            args=(fn, i, args, error_queue),
            daemon=daemon,
        )
        process.start()
        error_queues.append(error_queue)
        processes.append(process)

    context = ProcessContext(processes, error_queues)
    if not join:
        return context

    # Loop on join until it returns True or raises an exception.
    while not context.join():
        pass


def spawn(fn, args=(), nprocs=1, join=True, daemon=False, start_method='spawn'):
    r"""Spawns ``nprocs`` processes that run ``fn`` with ``args``.

    If one of the processes exits with a non-zero exit status, the
    remaining processes are killed and an exception is raised with the
    cause of termination. In the case an exception was caught in the
    child process, it is forwarded and its traceback is included in
    the exception raised in the parent process.

    Arguments:
        fn (function): Function is called as the entrypoint of the
            spawned process. This function must be defined at the top
            level of a module so it can be pickled and spawned. This
            is a requirement imposed by multiprocessing.

            The function is called as ``fn(i, *args)``, where ``i`` is
            the process index and ``args`` is the passed through tuple
            of arguments.

        args (tuple): Arguments passed to ``fn``.
        nprocs (int): Number of processes to spawn.
        join (bool): Perform a blocking join on all processes.
        daemon (bool): The spawned processes' daemon flag. If set to True,
                       daemonic processes will be created.
        start_method (string): (deprecated) this method will always use ``spawn``
                               as the start method. To use a different start method
                               use ``start_processes()``.

    Returns:
        None if ``join`` is ``True``,
        :class:`~ProcessContext` if ``join`` is ``False``

    """
    if start_method != 'spawn':
        msg = ('This method only supports start_method=spawn (got: %s).\n'
               'To use a different start_method use:\n\t\t'
               ' torch.multiprocessing.start_process(...)' % start_method)
        warnings.warn(msg)
    return start_processes(fn, args, nprocs, join, daemon, start_method='spawn')<|MERGE_RESOLUTION|>--- conflicted
+++ resolved
@@ -115,7 +115,6 @@
         method follows: check_data(), join(period) pattern in comparison to:
         join(timeout), check_data().  The second pattern will deadlock the
         writer thread.
-
         """
         deadline = self._get_deadline(timeout)
         period = 1  # one second
@@ -218,13 +217,7 @@
 class SpawnContext(ProcessContext):
     def __init__(self, processes, error_queues):
         warnings.warn('SpawnContext is renamed to ProcessContext since 1.4 release.')
-<<<<<<< HEAD
-        super(SpawnContext, self).__init__(self, processes, error_queues)
-
-=======
         super(SpawnContext, self).__init__(processes, error_queues)
->>>>>>> ca880d77
-    pass
 
 
 # Note: [start_processes]
