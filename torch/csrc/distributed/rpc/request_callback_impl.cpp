#include <torch/csrc/distributed/rpc/request_callback_impl.h>

#include <c10/util/C++17.h>
#include <torch/csrc/autograd/profiler.h>
#include <torch/csrc/distributed/autograd/context/container.h>
#include <torch/csrc/distributed/autograd/context/context.h>
#include <torch/csrc/distributed/autograd/engine/dist_engine.h>
#include <torch/csrc/distributed/autograd/rpc_messages/cleanup_autograd_context_req.h>
#include <torch/csrc/distributed/autograd/rpc_messages/cleanup_autograd_context_resp.h>
#include <torch/csrc/distributed/autograd/rpc_messages/propagate_gradients_req.h>
#include <torch/csrc/distributed/autograd/rpc_messages/propagate_gradients_resp.h>
#include <torch/csrc/distributed/autograd/rpc_messages/rpc_with_autograd.h>
#include <torch/csrc/distributed/autograd/rpc_messages/rpc_with_profiling_req.h>
#include <torch/csrc/distributed/autograd/rpc_messages/rpc_with_profiling_resp.h>
#include <torch/csrc/distributed/autograd/rpc_messages/rref_backward_req.h>
#include <torch/csrc/distributed/autograd/rpc_messages/rref_backward_resp.h>
#include <torch/csrc/distributed/autograd/utils.h>
#include <torch/csrc/distributed/rpc/profiler/server_process_global_profiler.h>
#include <torch/csrc/distributed/rpc/python_call.h>
#include <torch/csrc/distributed/rpc/python_remote_call.h>
#include <torch/csrc/distributed/rpc/python_resp.h>
#include <torch/csrc/distributed/rpc/python_rpc_handler.h>
#include <torch/csrc/distributed/rpc/rref_context.h>
#include <torch/csrc/distributed/rpc/rref_impl.h>
#include <torch/csrc/distributed/rpc/rref_proto.h>
#include <torch/csrc/distributed/rpc/script_call.h>
#include <torch/csrc/distributed/rpc/script_remote_call.h>
#include <torch/csrc/distributed/rpc/script_resp.h>
#include <torch/csrc/distributed/rpc/unpickled_python_call.h>
#include <torch/csrc/distributed/rpc/unpickled_python_remote_call.h>
#include <torch/csrc/distributed/rpc/utils.h>
#include <torch/csrc/jit/frontend/code_template.h>
#include <torch/csrc/jit/python/pybind_utils.h>

#include <unistd.h>
#include <thread>

namespace torch {
namespace distributed {
namespace rpc {

using namespace torch::distributed::autograd;

namespace {

std::unique_ptr<RpcCommandBase> deserializePythonRpcCommandReference(
    RpcCommandBase& rpc,
    const MessageType& messageType) {
  switch (messageType) {
    case MessageType::PYTHON_CALL: {
      auto& pc = static_cast<PythonCall&>(rpc);
      return std::make_unique<UnpickledPythonCall>(
          pc.serializedPyObj(), pc.isAsyncExecution());
    }
    case MessageType::PYTHON_REMOTE_CALL: {
      auto& prc = static_cast<PythonRemoteCall&>(rpc);
      return std::make_unique<UnpickledPythonRemoteCall>(
          prc.serializedPyObj(),
          prc.retRRefId(),
          prc.retForkId(),
          prc.isAsyncExecution());
    }
    case MessageType::FORWARD_AUTOGRAD_REQ: {
      // Deserialize the wrapped RPC if it contains Python UDF
      auto& rwa = static_cast<RpcWithAutograd&>(rpc);
      auto& wrappedRpc = rwa.wrappedRpc();
      auto pythonRpc = deserializePythonRpcCommandReference(
          wrappedRpc, rwa.wrappedMessageType());
      if (pythonRpc) {
        rwa.setWrappedRpc(std::move(pythonRpc));
      }
      return nullptr;
    }
    case MessageType::RUN_WITH_PROFILING_REQ: {
      // Deserialize wrapped RPC if it contains python call
      auto& rpcWithProfilingReq = static_cast<RpcWithProfilingReq&>(rpc);
      auto& wrappedRpc = rpcWithProfilingReq.wrappedRpc();
      auto pythonRpc = deserializePythonRpcCommandReference(
          wrappedRpc, rpcWithProfilingReq.wrappedMessageType());
      if (pythonRpc) {
        rpcWithProfilingReq.setWrappedRpc(std::move(pythonRpc));
      }
      return nullptr;
    }
    default: {
      return nullptr;
    }
  }
}

void processPythonExecution(
    const py::object& pyFn,
    const int64_t messageId,
    const std::shared_ptr<JitFuture>& responseFuture,
    bool isAsyncExecution,
    std::function<void(
        const py::object&,
        int64_t,
        PythonRpcHandler&,
        const std::shared_ptr<JitFuture>&)> postProcessing) {
  std::shared_ptr<jit::PythonFutureWrapper> pyFuture;
  auto& pythonRpcHandler = PythonRpcHandler::getInstance();
  {
    py::gil_scoped_acquire acquire;
    auto result = pythonRpcHandler.runPythonUdf(pyFn);

    if (pythonRpcHandler.isRemoteException(result) || !isAsyncExecution) {
      // Hit exception when running the user function or there is no async
      // execution. Not releasing GIL before serialize to avoid an additional
      // context switch.
      postProcessing(result, messageId, pythonRpcHandler, responseFuture);
      return;
    }

    try {
      pyFuture = result.cast<std::shared_ptr<jit::PythonFutureWrapper>>();
    } catch (const py::cast_error& e) {
      auto type = result.get_type();
      auto errMsg = c10::str(
          e.what(),
          ". Functions decorated with @rpc.async_function must return a "
          "torch.futures.Future object, but got ",
          type.attr("__module__").cast<std::string>(),
          ".",
          type.attr("__qualname__").cast<std::string>());
      throw std::runtime_error(errMsg);
    }
  }

  pyFuture->fut->addCallback([messageId,
                              responseFuture,
                              postProcessing{std::move(postProcessing)},
                              jitFuture = pyFuture->fut,
                              &pythonRpcHandler]() {
    py::gil_scoped_acquire acquire;
    postProcessing(
        jit::toPyObject(jitFuture->value()),
        messageId,
        pythonRpcHandler,
        responseFuture);
  });
}

} // anonymous namespace

std::unique_ptr<RpcCommandBase> RequestCallbackImpl::
    deserializePythonRpcCommand(
        std::unique_ptr<RpcCommandBase> rpc,
        const MessageType& messageType) const {
  auto pythonRpc = deserializePythonRpcCommandReference(*rpc, messageType);
  return pythonRpc ? std::move(pythonRpc) : std::move(rpc);
}

void RequestCallbackImpl::processScriptCall(
    RpcCommandBase& rpc,
    const std::function<void(Message)>& markComplete,
    const int64_t messageId,
    const std::shared_ptr<JitFuture>& responseFuture) const {
  auto& scriptCall = static_cast<ScriptCall&>(rpc);
  auto& stack = scriptCall.stackRef();
  if (processScriptCallOp(scriptCall, markComplete, stack)) {
    return;
  }

  // runAsync() starts in the calling thread, but may return an uncompleted
  // future (though for non-async code, it will typically be completed).
  // If it was async, our callback will typically be invoked by the
  // continuation on an at::launch() thread.
  auto jitFuture = PythonRpcHandler::getInstance()
                       .jitCompilationUnit()
                       ->get_function(scriptCall.qualifiedName())
                       .runAsync(stack);

  // Fastpath: avoid callbacks if not neeeded.
  if (jitFuture->completed() && !scriptCall.isAsyncExecution()) {
    markComplete(std::move(ScriptResp(jitFuture->value())).toMessage());
    return;
  }

  jitFuture->addCallback([responseFuture,
                          messageId,
                          jitFutureCaptured = jitFuture,
                          isAsyncExecution = scriptCall.isAsyncExecution(),
                          markComplete]() {
    try {
      c10::intrusive_ptr<JitFuture> jitFuture = isAsyncExecution
          ? jitFutureCaptured->value().toFuture()
          : jitFutureCaptured;

      // Setup response callback appropriately.
      auto responseCb = [responseFuture, messageId, jitFuture]() {
        try {
          Message m = ScriptResp(jitFuture->value()).toMessage();
          m.setId(messageId);
          responseFuture->markCompleted(
              IValue(c10::make_intrusive<Message>(std::move(m))));
        } catch (const std::exception& /* unused */) {
          responseFuture->setError(std::current_exception());
        }
      };

      // Call inline if we don't have async execution.
      isAsyncExecution ? jitFuture->addCallback(responseCb) : responseCb();
    } catch (const std::exception& /* unused */) {
      responseFuture->setError(std::current_exception());
    }
  });
}

void RequestCallbackImpl::processPythonCall(
    RpcCommandBase& rpc,
    const std::function<void(Message)>& markComplete,
    const int64_t messageId,
    const std::shared_ptr<JitFuture>& responseFuture) const {
  auto& upc = static_cast<UnpickledPythonCall&>(rpc);
  try {
    processPythonExecution(
        upc.pythonUdf(),
        messageId,
        responseFuture,
        upc.isAsyncExecution(),
        [](const py::object& result,
           const int64_t messageId,
           PythonRpcHandler& pythonRpcHandler,
           const std::shared_ptr<JitFuture>& responseFuture) {
          // Check we have GIL.
          DCHECK(PyGILState_Check());

          auto serializedPyObj = pythonRpcHandler.serialize(result);
          py::gil_scoped_release release;
          auto m =
              std::move(PythonResp(std::move(serializedPyObj))).toMessage();
          m.setId(messageId);
          responseFuture->markCompleted(
              IValue(c10::make_intrusive<Message>(std::move(m))));
        });
  } catch (std::exception& e) {
    responseFuture->markCompleted(IValue(c10::make_intrusive<Message>(
        createExceptionResponse(e.what(), messageId))));
  }
}

TypePtr RequestCallbackImpl::getScriptRemoteCallType(
    ScriptRemoteCall& scriptRemoteCall) const {
  TypePtr returnType;
  if (scriptRemoteCall.hasOp()) {
    returnType = scriptRemoteCall.op()->schema().returns()[0].type();
  } else {
    returnType = PythonRpcHandler::getInstance()
                     .jitCompilationUnit()
                     ->get_function(scriptRemoteCall.qualifiedName())
                     .getSchema()
                     .returns()
                     .at(0)
                     .type();
  }
  return returnType;
}

void RequestCallbackImpl::processScriptRemoteCall(
    ScriptRemoteCall& scriptRemoteCall,
    const std::function<void(void)>& postProcessing,
    std::vector<at::IValue>& stack,
    const c10::intrusive_ptr<OwnerRRef>& ownerRRef) const {
  if (processScriptRemoteCallOp(
          scriptRemoteCall, postProcessing, stack, ownerRRef)) {
    return;
  }

  auto isAsyncExecution = scriptRemoteCall.isAsyncExecution();
  auto asyncPostProcessing =
      [ownerRRef, postProcessing, isAsyncExecution](
          const c10::intrusive_ptr<c10::ivalue::Future>& jitFuture) mutable {
        // The user function will return a JIT future, install
        // setRRefValue and postProcessing to that valueFuture
        try {
          c10::intrusive_ptr<JitFuture> valueJitFuture =
              isAsyncExecution ? jitFuture->value().toFuture() : jitFuture;

          // Setup callback.
          auto setRRefValue =
              [ownerRRef, postProcessing, valueJitFuture]() mutable {
                try {
                  ownerRRef->setValue(valueJitFuture->value());
                } catch (const std::exception& e) {
                  ownerRRef->setError(std::current_exception());
                }
                postProcessing();
              };

          // Call inline if not async execution.
          isAsyncExecution ? valueJitFuture->addCallback(setRRefValue)
                           : setRRefValue();
        } catch (std::exception& e) {
          ownerRRef->setError(std::current_exception());
          postProcessing();
        }
      };

  c10::intrusive_ptr<c10::ivalue::Future> jitFuture;
  try {
    jitFuture = PythonRpcHandler::getInstance()
                    .jitCompilationUnit()
                    ->get_function(scriptRemoteCall.qualifiedName())
                    .runAsync(stack);
    if (jitFuture->completed()) { // short-cut.
      asyncPostProcessing(jitFuture);
      return;
    }
  } catch (const std::exception& e) {
    asyncPostProcessing(jitFuture);
    return;
  }
  jitFuture->addCallback(
      [jitFuture,
       asyncPostProcessing{std::move(asyncPostProcessing)}]() mutable {
        asyncPostProcessing(jitFuture);
      });
}

void RequestCallbackImpl::processPythonRemoteCall(
    RpcCommandBase& rpc,
    const std::function<void(Message)>& markComplete,
    const int64_t messageId,
    const std::shared_ptr<JitFuture>& responseFuture,
    const std::set<c10::DeviceIndex>& deviceIndices) const {
  auto& uprc = static_cast<UnpickledPythonRemoteCall&>(rpc);

  const auto& rrefId = uprc.rrefId();
  const auto& forkId = uprc.forkId();
  auto& ctx = RRefContext::getInstance();

  c10::intrusive_ptr<OwnerRRef> ownerRRef;
  if (rrefId == forkId) {
    // Creating an owner RRef on self, should already exist in owners map
    ownerRRef =
        fromRRefInterface(ctx.getOwnerRRef(rrefId, /* forceCreated */ true)
                              ->constValue()
                              .toRRef());
  } else {
    ownerRRef = ctx.getOrCreateOwnerRRef(rrefId, PyObjectType::get());
  }
  auto& pythonRpcHandler = PythonRpcHandler::getInstance();

  if (rrefId != forkId) {
    // Caller is a user and callee is the owner, add fork
    //
    // NB: rrefId == forkId is true if and only if calling remote to self.
    // In that case both the caller and the callee will access the
    // OwnerRRef. Hence, on the callee side (here), it should not call
    // addForkOfOwner as it is not a fork. To allow callee to distinguish
    // when this request is sent to self, the caller will set forkId using
    // rrefId (OwnerRRef does not have a forkId anyway).
    ctx.addForkOfOwner(rrefId, forkId);
  }

  try {
    processPythonExecution(
        uprc.pythonUdf(),
        messageId,
        responseFuture,
        uprc.isAsyncExecution(),
        [ownerRRef, rrefId, forkId, markComplete, deviceIndices](
            const py::object& result,
            const int64_t messageId,
            PythonRpcHandler& /* unused */,
            const std::shared_ptr<JitFuture>& responseFuture) {
          // Check we have GIL.
          DCHECK(PyGILState_Check());

          IValue py_ivalue = jit::toIValue(result, PyObjectType::get());

          py::gil_scoped_release release;
<<<<<<< HEAD

          std::cout << "[" << getpid() << "]" << "[" << std::this_thread::get_id() << "]" << "Before RequestCallbackImpl::processPythonRemoteCall calls ownerRRef->recordAllDevices(deviceIndices); with rrefId() = " << ownerRRef->rrefId() << ", deviceIndices.size() = " << deviceIndices.size() << std::endl;
          std::cout.flush();
          ownerRRef->recordAllDevices(deviceIndices);
          ownerRRef->setValue(std::move(py_ivalue)); 
          std::cout << "[" << getpid() << "]" << "[" << std::this_thread::get_id() << "]" << "After  RequestCallbackImpl::processPythonRemoteCall calls ownerRRef->recordAllDevices(deviceIndices); with rrefId() = " << ownerRRef->rrefId() << ", deviceIndices.size() = " << deviceIndices.size() << std::endl;
          std::cout.flush();

=======
          ownerRRef->recordAllDevices(deviceIndices);
          ownerRRef->setValue(std::move(py_ivalue));
>>>>>>> 0e528c2b
          auto m = RemoteRet(rrefId, forkId).toMessage();
          m.setId(messageId);
          responseFuture->markCompleted(
              IValue(c10::make_intrusive<Message>(std::move(m))));
        });
  } catch (py::error_already_set& e) {
    // py::error_already_set requires GIL to destruct, take special care.
    ownerRRef->setError(std::current_exception());
    py::gil_scoped_acquire acquire;
    e.restore();
    PyErr_Clear();
  } catch (std::exception& e) {
    ownerRRef->setError(std::current_exception());
    markComplete(RemoteRet(rrefId, forkId).toMessage());
  }
}

void RequestCallbackImpl::processPythonRRefFetchCall(
    RpcCommandBase& rpc,
    const int64_t messageId,
    const std::shared_ptr<JitFuture>& responseFuture) const {
  // Making this lambda mutable to allow move-capture it in callbacks
  auto postProcessing = [responseFuture](
                            const c10::intrusive_ptr<OwnerRRef>& rref,
                            int64_t messageId) mutable {
    auto whenValueSet = rref->getFuture();
    if (whenValueSet->hasError()) {
      responseFuture->setError(whenValueSet->exception_ptr());
      return;
    }
    try {
      auto& pythonRpcHandler = PythonRpcHandler::getInstance();
      std::shared_ptr<SerializedPyObj> result;
      {
        // Need this GIL to guard jit::toPyObj and destruct its returned
        // py::object
        py::gil_scoped_acquire acquire;
        std::cout << "[" << getpid() << "]" << "[" << std::this_thread::get_id() << "]" << "RequestCallbackImpl::processPythonRRefFetchCall rref->hasValue() = " << rref->hasValue() << std::endl;
        result = std::make_shared<SerializedPyObj>(
            pythonRpcHandler.serialize(jit::toPyObject(rref->getValue())));
      }
      Message m =
          PythonRRefFetchRet(std::move(*result).toIValues()).toMessage();
      m.setId(messageId);
      std::cout << "[" << getpid() << "]" << "[" << std::this_thread::get_id() << "]" << "Before RequestCallbackImpl::processPythonRRefFetchCall calls rref->waitAllDevices(); with rrefId() = " << rref->rrefId() << std::endl;
      std::cout.flush();
      rref->waitAllDevices();
      std::cout << "[" << getpid() << "]" << "[" << std::this_thread::get_id() << "]" << "After  RequestCallbackImpl::processPythonRRefFetchCall calls rref->waitAllDevices(); with rrefId() = " << rref->rrefId() << std::endl;
      std::cout.flush();
      responseFuture->markCompleted(
          IValue(c10::make_intrusive<Message>(std::move(m))));
    } catch (py::error_already_set& e) {
      // py::error_already_set requires GIL to destruct, take special care.
      responseFuture->setError(
          std::make_exception_ptr(std::runtime_error(e.what())));
      py::gil_scoped_acquire acquire;
      e.restore();
      PyErr_Clear();
    } catch (const std::exception& /* unused */) {
      responseFuture->setError(std::current_exception());
    }
  };

  auto& prf = static_cast<PythonRRefFetchCall&>(rpc);
  auto& ctx = RRefContext::getInstance();

  auto futureOwner = ctx.getOwnerRRef(prf.rrefId());
  if (futureOwner->completed()) {
    auto rref = fromRRefInterface(futureOwner->constValue().toRRef());
    if (rref->hasValue()) {
      // optional fast-path, the OwnerRRef has been created
      postProcessing(rref, messageId);
      return;
    }
  }

  futureOwner->addCallback([messageId,
                            futureOwner,
                            postProcessing{
                                std::move(postProcessing)}]() mutable {
    const auto& rref = fromRRefInterface(futureOwner->constValue().toRRef());

    // Our response is satisfied when the the rpc.remote() request
    // finishes executing on the owner.
    rref->getFuture()->addCallback(
        [messageId, rref, postProcessing{std::move(postProcessing)}]() mutable {
          postProcessing(rref, messageId);
        });
  });
}

void RequestCallbackImpl::handleRRefDelete(
    c10::intrusive_ptr<RRef>& rref) const {
  if (rref && rref->isPyObj()) {
    py::gil_scoped_acquire acquire;
    rref.reset();
  }
}

void RequestCallbackImpl::processRpcWithErrors(
    RpcCommandBase& rpc,
    const MessageType& messageType,
    const int64_t messageId,
    const std::shared_ptr<JitFuture>& responseFuture,
    const std::set<c10::DeviceIndex>& deviceIndices) const {
  try {
    std::cout << "[" << getpid() << "]" << "[" << std::this_thread::get_id() << "]" << "RequestCallbackImpl::processRpcWithErrors calls processRpc with messageId = " << messageId 
              << ", messageType = " << std::hex << messageType << std::dec
              << ", deviceIndices.size() = " << deviceIndices.size() << std::endl;
    processRpc(rpc, messageType, messageId, responseFuture, deviceIndices);
  } catch (py::error_already_set& e) {
    responseFuture->markCompleted(handleError(e, messageType, messageId));
    // There are request callback impls in Python, where Python
    // exceptions could be thrown. For releasing Python exception
    // py::objects, GIL must be held.
    py::gil_scoped_acquire acquire;
    e.restore(); // Release ownership on py::objects and also restore
                 // Python Error Indicator.
    PyErr_Clear(); // Clear the Python Error Indicator as we has
                   // recorded the exception in the response message.
  } catch (std::exception& e) {
    responseFuture->markCompleted(handleError(e, messageType, messageId));
  }
}

bool RequestCallbackImpl::cudaAvailable() const {
#ifdef USE_CUDA
  return true;
#else
  return false;
#endif
}

void RequestCallbackImpl::processRRefBackward(
    RpcCommandBase& rpc,
    const int64_t messageId,
    const std::shared_ptr<JitFuture>& responseFuture) const {
  auto& rrefBackwardReq = static_cast<RRefBackwardReq&>(rpc);

  // Get all fields
  const auto& rrefId = rrefBackwardReq.getRRefId();
  const auto& autogradContextId = rrefBackwardReq.getAutogradContextId();
  const auto& retainGraph = rrefBackwardReq.retainGraph();

  auto futureOwner = RRefContext::getInstance().getOwnerRRef(rrefId);
  futureOwner->addCallback([responseFuture,
                            messageId,
                            futureOwner,
                            autogradContextId,
                            retainGraph]() {
    const auto& rref = fromRRefInterface(futureOwner->constValue().toRRef());
    auto whenValueSet = rref->getFuture();

    whenValueSet->addCallback([responseFuture,
                               messageId,
                               rref,
                               whenValueSet,
                               autogradContextId,
                               retainGraph]() {
      if (whenValueSet->hasError()) {
        responseFuture->setError(whenValueSet->exception_ptr());
        return;
      }

      try {
        // Run backward (TODO: make this async?).
        PyRRef::backward(autogradContextId, retainGraph, rref);

        // Return the response.
        Message m = RRefBackwardResp().toMessage();
        m.setId(messageId);
        responseFuture->markCompleted(
            IValue(c10::make_intrusive<Message>(std::move(m))));
      } catch (const std::exception& /* unused */) {
        responseFuture->setError(std::current_exception());
      }
    });
  });
}

} // namespace rpc
} // namespace distributed
} // namespace torch<|MERGE_RESOLUTION|>--- conflicted
+++ resolved
@@ -371,8 +371,6 @@
           IValue py_ivalue = jit::toIValue(result, PyObjectType::get());
 
           py::gil_scoped_release release;
-<<<<<<< HEAD
-
           std::cout << "[" << getpid() << "]" << "[" << std::this_thread::get_id() << "]" << "Before RequestCallbackImpl::processPythonRemoteCall calls ownerRRef->recordAllDevices(deviceIndices); with rrefId() = " << ownerRRef->rrefId() << ", deviceIndices.size() = " << deviceIndices.size() << std::endl;
           std::cout.flush();
           ownerRRef->recordAllDevices(deviceIndices);
@@ -380,10 +378,6 @@
           std::cout << "[" << getpid() << "]" << "[" << std::this_thread::get_id() << "]" << "After  RequestCallbackImpl::processPythonRemoteCall calls ownerRRef->recordAllDevices(deviceIndices); with rrefId() = " << ownerRRef->rrefId() << ", deviceIndices.size() = " << deviceIndices.size() << std::endl;
           std::cout.flush();
 
-=======
-          ownerRRef->recordAllDevices(deviceIndices);
-          ownerRRef->setValue(std::move(py_ivalue));
->>>>>>> 0e528c2b
           auto m = RemoteRet(rrefId, forkId).toMessage();
           m.setId(messageId);
           responseFuture->markCompleted(
