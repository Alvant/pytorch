--- conflicted
+++ resolved
@@ -284,14 +284,8 @@
 
 script::Module ScriptModuleDeserializer::convertModule(
     const torch::ModuleDef& module_def) {
-<<<<<<< HEAD
-  script::Module module = moduleLookup_(moduleStack_);
-  // module.set_optimized(module_def.optimize());
-=======
   moduleStack_.emplace_back(module_def.name());
   auto module = script::Module(moduleStack_, compilation_unit_);
-  module.set_optimized(module_def.optimize());
->>>>>>> 137f09ad
   for (int i = 0; i < module_def.submodules_size(); ++i) {
     const torch::ModuleDef& sub_def = module_def.submodules(i);
     auto submodule = convertModule(sub_def);
