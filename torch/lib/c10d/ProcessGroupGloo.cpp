--- conflicted
+++ resolved
@@ -2757,23 +2757,12 @@
   }
   auto startTime = std::chrono::steady_clock::now();
   auto worldSize = this->getSize();
-<<<<<<< HEAD
   // Mappings of rank to recvWork/sendWork respectively.
   std::map<int, c10::intrusive_ptr<ProcessGroup::Work>> recvWorkMap;
   std::map<int, c10::intrusive_ptr<ProcessGroup::Work>> sendWorkMap;
   // Kick off recvWork and wait to unblock sendWork->wait() from non-zero ranks.
   // Failed/hanging ranks will not ack this call, letting rank 0 know about the
   // failure.
-=======
-  // Holds mapping of rank to pair of recv/send work.
-  std::map<
-      int,
-      std::tuple<
-          c10::intrusive_ptr<ProcessGroup::Work>,
-          c10::intrusive_ptr<ProcessGroup::Work>>>
-      works;
-  // Kick off all work
->>>>>>> 5e72571d
   for (int dstRank = 1; dstRank < worldSize; ++dstRank) {
     recvWorkMap.insert({dstRank, recv(commTensor, dstRank, t1)});
   }
@@ -2842,7 +2831,6 @@
         }
       };
 
-<<<<<<< HEAD
   waitLoop(recvWorkMap);
   // If we've reached here successfully, this means all ranks have acked in
   // monitoredBarrier. Unblock all ranks now by responding to their recv(). This
@@ -2854,74 +2842,6 @@
 
   waitLoop(sendWorkMap);
 
-=======
-  // Wait for send/recv from all ranks
-  for (auto& work : works) {
-    bool rankResponded = false;
-    try {
-      // Note: if waitAllRanks=false, we recompute the time remaining in barrier
-      // and use this recomputed time in wait(). However, if waitAllRanks=true,
-      // we use the original timeout, since if we use up the entire timeout
-      // waiting for response from rank n, then we won't have any timeout left to
-      // query ranks beginning with n + 1.
-      auto remainingTime =
-          getRemainingTime(startTime, monitoredBarrierTimeout, waitAllRanks);
-      if (!waitAllRanks) {
-        checkRemainingTime(
-          monitoredBarrierTimeout, remainingTime, processedRanks, rank);
-      }
-      std::get<0>(work.second)->wait(remainingTime);
-      remainingTime =
-          getRemainingTime(startTime, monitoredBarrierTimeout, waitAllRanks);
-      if (!waitAllRanks) {
-      checkRemainingTime(
-          monitoredBarrierTimeout, remainingTime, processedRanks, rank);
-      }
-      std::get<1>(work.second)->wait(remainingTime);
-      rankResponded = true;
-    } catch (const std::exception& e) {
-      const std::string error = c10::str(
-          "Rank ",
-          work.first,
-          " failed to pass monitoredBarrier in ",
-          monitoredBarrierTimeout.count(),
-          " ms");
-      if (waitAllRanks) {
-        LOG(ERROR) << error;
-      } else {
-        logAndThrow(
-          error, c10::str(error, "\n Original exception: \n", e.what()));
-      }
-    }
-    if (rankResponded) {
-      processedRanks.push_back(work.first);
-    }
-  }
-
-  // If we are collecting all failed ranks, check if we need to throw if some
-  // ranks have not responded.
-  if (waitAllRanks && processedRanks.size() != size_) {
-    std::vector<int> failedRanks;
-    for (int i = 1; i < size_; ++i) {
-      if (std::find(processedRanks.begin(), processedRanks.end(), i) ==
-          processedRanks.end()) {
-        failedRanks.push_back(i);
-      }
-    }
-
-    if (!failedRanks.empty()) {
-      const std::string ranksStr = c10::Join(", ", failedRanks);
-      const std::string error = c10::str(
-          "Ranks ",
-          ranksStr,
-          " failed to pass monitoredBarrier in ",
-          monitoredBarrierTimeout.count(),
-          " ms");
-      logAndThrow(error, error);
-    }
-  }
-
->>>>>>> 5e72571d
   auto elapsedTime = std::chrono::duration_cast<std::chrono::milliseconds>(
       std::chrono::steady_clock::now() - startTime);
   LOG(INFO) << "All ranks passed monitoredBarrier in "
