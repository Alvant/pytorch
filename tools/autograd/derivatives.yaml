--- conflicted
+++ resolved
@@ -213,11 +213,7 @@
   self: grad
 
 - name: angle(Tensor self) -> Tensor
-<<<<<<< HEAD
-  self: grad * (self*Scalar(c10::complex<double>{0.0, 1.0})) / self.abs().pow(2)
-=======
   self: angle_backward(grad, self)
->>>>>>> f492cfc0
 
 # The four items below are necessary because TensorIterator doesn't work on
 # Variables (codegen does not unwrap the input Tensor for all() and any() ).
