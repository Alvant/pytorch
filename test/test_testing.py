import collections
import contextlib
import functools
import itertools
import math
import os
import random
import re
import unittest
from typing import Any, Callable, Iterator, List, Tuple, Type

import torch

from torch.testing._internal.common_utils import \
    (IS_SANDCASTLE, IS_WINDOWS, TestCase, make_tensor, run_tests, skipIfRocm, slowTest)
from torch.testing._internal.framework_utils import calculate_shards
from torch.testing._internal.common_device_type import \
    (PYTORCH_TESTING_DEVICE_EXCEPT_FOR_KEY, PYTORCH_TESTING_DEVICE_ONLY_FOR_KEY, dtypes,
     get_device_type_test_bases, instantiate_device_type_tests, onlyCPU, onlyCUDA, onlyOnCPUAndCUDA)
from torch.testing._asserts import UsageError

# For testing TestCase methods and torch.testing functions
class TestTesting(TestCase):
    # Ensure that assertEqual handles numpy arrays properly
    @dtypes(*(torch.testing.get_all_dtypes(include_half=True, include_bfloat16=False,
                                           include_bool=True, include_complex=True)))
    def test_assertEqual_numpy(self, device, dtype):
        S = 10
        test_sizes = [
            (),
            (0,),
            (S,),
            (S, S),
            (0, S),
            (S, 0)]
        for test_size in test_sizes:
            a = make_tensor(test_size, device, dtype, low=-5, high=5)
            a_n = a.cpu().numpy()
            msg = f'size: {test_size}'
            self.assertEqual(a_n, a, rtol=0, atol=0, msg=msg)
            self.assertEqual(a, a_n, rtol=0, atol=0, msg=msg)
            self.assertEqual(a_n, a_n, rtol=0, atol=0, msg=msg)

    # Tests that when rtol or atol (including self.precision) is set, then
    # the other is zeroed.
    # TODO: this is legacy behavior and should be updated after test
    # precisions are reviewed to be consistent with torch.isclose.
    @onlyOnCPUAndCUDA
    def test__comparetensors_legacy(self, device):
        a = torch.tensor((10000000.,))
        b = torch.tensor((10000002.,))

        x = torch.tensor((1.,))
        y = torch.tensor((1. + 1e-5,))

        # Helper for reusing the tensor values as scalars
        def _scalar_helper(a, b, rtol=None, atol=None):
            return self._compareScalars(a.item(), b.item(), rtol=rtol, atol=atol)

        for op in (self._compareTensors, _scalar_helper):
            # Tests default
            result, debug_msg = op(a, b)
            self.assertTrue(result)

            # Tests setting atol
            result, debug_msg = op(a, b, atol=2, rtol=0)
            self.assertTrue(result)

            # Tests setting atol too small
            result, debug_msg = op(a, b, atol=1, rtol=0)
            self.assertFalse(result)

            # Tests setting rtol too small
            result, debug_msg = op(x, y, atol=0, rtol=1.05e-5)
            self.assertTrue(result)

            # Tests setting rtol too small
            result, debug_msg = op(x, y, atol=0, rtol=1e-5)
            self.assertFalse(result)

    @onlyOnCPUAndCUDA
    def test__comparescalars_debug_msg(self, device):
        # float x float
        result, debug_msg = self._compareScalars(4., 7.)
        expected_msg = ("Comparing 4.0 and 7.0 gives a difference of 3.0, "
                        "but the allowed difference with rtol=1.3e-06 and "
                        "atol=1e-05 is only 1.9100000000000003e-05!")
        self.assertEqual(debug_msg, expected_msg)

        # complex x complex, real difference
        result, debug_msg = self._compareScalars(complex(1, 3), complex(3, 1))
        expected_msg = ("Comparing the real part 1.0 and 3.0 gives a difference "
                        "of 2.0, but the allowed difference with rtol=1.3e-06 "
                        "and atol=1e-05 is only 1.39e-05!")
        self.assertEqual(debug_msg, expected_msg)

        # complex x complex, imaginary difference
        result, debug_msg = self._compareScalars(complex(1, 3), complex(1, 5.5))
        expected_msg = ("Comparing the imaginary part 3.0 and 5.5 gives a "
                        "difference of 2.5, but the allowed difference with "
                        "rtol=1.3e-06 and atol=1e-05 is only 1.715e-05!")
        self.assertEqual(debug_msg, expected_msg)

        # complex x int
        result, debug_msg = self._compareScalars(complex(1, -2), 1)
        expected_msg = ("Comparing the imaginary part -2.0 and 0.0 gives a "
                        "difference of 2.0, but the allowed difference with "
                        "rtol=1.3e-06 and atol=1e-05 is only 1e-05!")
        self.assertEqual(debug_msg, expected_msg)

        # NaN x NaN, equal_nan=False
        result, debug_msg = self._compareScalars(float('nan'), float('nan'), equal_nan=False)
        expected_msg = ("Found nan and nan while comparing and either one is "
                        "nan and the other isn't, or both are nan and equal_nan "
                        "is False")
        self.assertEqual(debug_msg, expected_msg)

    # Checks that compareTensors provides the correct debug info
    @onlyOnCPUAndCUDA
    def test__comparetensors_debug_msg(self, device):
        # Acquires atol that will be used
        atol = max(1e-05, self.precision)

        # Checks float tensor comparisons (2D tensor)
        a = torch.tensor(((0, 6), (7, 9)), device=device, dtype=torch.float32)
        b = torch.tensor(((0, 7), (7, 22)), device=device, dtype=torch.float32)
        result, debug_msg = self._compareTensors(a, b)
        expected_msg = ("With rtol=1.3e-06 and atol={0}, found 2 element(s) (out of 4) "
                        "whose difference(s) exceeded the margin of error (including 0 nan comparisons). "
                        "The greatest difference was 13.0 (9.0 vs. 22.0), "
                        "which occurred at index (1, 1).").format(atol)
        self.assertEqual(debug_msg, expected_msg)

        # Checks float tensor comparisons (with extremal values)
        a = torch.tensor((float('inf'), 5, float('inf')), device=device, dtype=torch.float32)
        b = torch.tensor((float('inf'), float('nan'), float('-inf')), device=device, dtype=torch.float32)
        result, debug_msg = self._compareTensors(a, b)
        expected_msg = ("With rtol=1.3e-06 and atol={0}, found 2 element(s) (out of 3) "
                        "whose difference(s) exceeded the margin of error (including 1 nan comparisons). "
                        "The greatest difference was nan (5.0 vs. nan), "
                        "which occurred at index 1.").format(atol)
        self.assertEqual(debug_msg, expected_msg)

        # Checks float tensor comparisons (with finite vs nan differences)
        a = torch.tensor((20, -6), device=device, dtype=torch.float32)
        b = torch.tensor((-1, float('nan')), device=device, dtype=torch.float32)
        result, debug_msg = self._compareTensors(a, b)
        expected_msg = ("With rtol=1.3e-06 and atol={0}, found 2 element(s) (out of 2) "
                        "whose difference(s) exceeded the margin of error (including 1 nan comparisons). "
                        "The greatest difference was nan (-6.0 vs. nan), "
                        "which occurred at index 1.").format(atol)
        self.assertEqual(debug_msg, expected_msg)

        # Checks int tensor comparisons (1D tensor)
        a = torch.tensor((1, 2, 3, 4), device=device)
        b = torch.tensor((2, 5, 3, 4), device=device)
        result, debug_msg = self._compareTensors(a, b)
        expected_msg = ("Found 2 different element(s) (out of 4), "
                        "with the greatest difference of 3 (2 vs. 5) "
                        "occuring at index 1.")
        self.assertEqual(debug_msg, expected_msg)

        # Checks bool tensor comparisons (0D tensor)
        a = torch.tensor((True), device=device)
        b = torch.tensor((False), device=device)
        result, debug_msg = self._compareTensors(a, b)
        expected_msg = ("Found 1 different element(s) (out of 1), "
                        "with the greatest difference of 1 (1 vs. 0) "
                        "occuring at index 0.")
        self.assertEqual(debug_msg, expected_msg)

        # Checks complex tensor comparisons (real part)
        a = torch.tensor((1 - 1j, 4 + 3j), device=device)
        b = torch.tensor((1 - 1j, 1 + 3j), device=device)
        result, debug_msg = self._compareTensors(a, b)
        expected_msg = ("Real parts failed to compare as equal! "
                        "With rtol=1.3e-06 and atol={0}, "
                        "found 1 element(s) (out of 2) whose difference(s) exceeded the "
                        "margin of error (including 0 nan comparisons). The greatest difference was "
                        "3.0 (4.0 vs. 1.0), which occurred at index 1.").format(atol)
        self.assertEqual(debug_msg, expected_msg)

        # Checks complex tensor comparisons (imaginary part)
        a = torch.tensor((1 - 1j, 4 + 3j), device=device)
        b = torch.tensor((1 - 1j, 4 - 21j), device=device)
        result, debug_msg = self._compareTensors(a, b)
        expected_msg = ("Imaginary parts failed to compare as equal! "
                        "With rtol=1.3e-06 and atol={0}, "
                        "found 1 element(s) (out of 2) whose difference(s) exceeded the "
                        "margin of error (including 0 nan comparisons). The greatest difference was "
                        "24.0 (3.0 vs. -21.0), which occurred at index 1.").format(atol)
        self.assertEqual(debug_msg, expected_msg)

        # Checks size mismatch
        a = torch.tensor((1, 2), device=device)
        b = torch.tensor((3), device=device)
        result, debug_msg = self._compareTensors(a, b)
        expected_msg = ("Attempted to compare equality of tensors "
                        "with different sizes. Got sizes torch.Size([2]) and torch.Size([]).")
        self.assertEqual(debug_msg, expected_msg)

        # Checks dtype mismatch
        a = torch.tensor((1, 2), device=device, dtype=torch.long)
        b = torch.tensor((1, 2), device=device, dtype=torch.float32)
        result, debug_msg = self._compareTensors(a, b, exact_dtype=True)
        expected_msg = ("Attempted to compare equality of tensors "
                        "with different dtypes. Got dtypes torch.int64 and torch.float32.")
        self.assertEqual(debug_msg, expected_msg)

        # Checks device mismatch
        if self.device_type == 'cuda':
            a = torch.tensor((5), device='cpu')
            b = torch.tensor((5), device=device)
            result, debug_msg = self._compareTensors(a, b, exact_device=True)
            expected_msg = ("Attempted to compare equality of tensors "
                            "on different devices! Got devices cpu and cuda:0.")
            self.assertEqual(debug_msg, expected_msg)

    # Helper for testing _compareTensors and _compareScalars
    # Works on single element tensors
    def _comparetensors_helper(self, tests, device, dtype, equal_nan, exact_dtype=True, atol=1e-08, rtol=1e-05):
        for test in tests:
            a = torch.tensor((test[0],), device=device, dtype=dtype)
            b = torch.tensor((test[1],), device=device, dtype=dtype)

            # Tensor x Tensor comparison
            compare_result, debug_msg = self._compareTensors(a, b, rtol=rtol, atol=atol,
                                                             equal_nan=equal_nan,
                                                             exact_dtype=exact_dtype)
            self.assertEqual(compare_result, test[2])

            # Scalar x Scalar comparison
            compare_result, debug_msg = self._compareScalars(a.item(), b.item(),
                                                             rtol=rtol, atol=atol,
                                                             equal_nan=equal_nan)
            self.assertEqual(compare_result, test[2])

    def _isclose_helper(self, tests, device, dtype, equal_nan, atol=1e-08, rtol=1e-05):
        for test in tests:
            a = torch.tensor((test[0],), device=device, dtype=dtype)
            b = torch.tensor((test[1],), device=device, dtype=dtype)

            actual = torch.isclose(a, b, equal_nan=equal_nan, atol=atol, rtol=rtol)
            expected = test[2]
            self.assertEqual(actual.item(), expected)

    # torch.close is not implemented for bool tensors
    # see https://github.com/pytorch/pytorch/issues/33048
    def test_isclose_comparetensors_bool(self, device):
        tests = (
            (True, True, True),
            (False, False, True),
            (True, False, False),
            (False, True, False),
        )

        with self.assertRaises(RuntimeError):
            self._isclose_helper(tests, device, torch.bool, False)

        self._comparetensors_helper(tests, device, torch.bool, False)

    @dtypes(torch.uint8,
            torch.int8, torch.int16, torch.int32, torch.int64)
    def test_isclose_comparetensors_integer(self, device, dtype):
        tests = (
            (0, 0, True),
            (0, 1, False),
            (1, 0, False),
        )

        self._isclose_helper(tests, device, dtype, False)

        # atol and rtol tests
        tests = [
            (0, 1, True),
            (1, 0, False),
            (1, 3, True),
        ]

        self._isclose_helper(tests, device, dtype, False, atol=.5, rtol=.5)
        self._comparetensors_helper(tests, device, dtype, False, atol=.5, rtol=.5)

        if dtype is torch.uint8:
            tests = [
                (-1, 1, False),
                (1, -1, False)
            ]
        else:
            tests = [
                (-1, 1, True),
                (1, -1, True)
            ]

        self._isclose_helper(tests, device, dtype, False, atol=1.5, rtol=.5)
        self._comparetensors_helper(tests, device, dtype, False, atol=1.5, rtol=.5)

    @onlyOnCPUAndCUDA
    @dtypes(torch.float16, torch.float32, torch.float64)
    def test_isclose_comparetensors_float(self, device, dtype):
        tests = (
            (0, 0, True),
            (0, -1, False),
            (float('inf'), float('inf'), True),
            (-float('inf'), float('inf'), False),
            (float('inf'), float('nan'), False),
            (float('nan'), float('nan'), False),
            (0, float('nan'), False),
            (1, 1, True),
        )

        self._isclose_helper(tests, device, dtype, False)
        self._comparetensors_helper(tests, device, dtype, False)

        # atol and rtol tests
        eps = 1e-2 if dtype is torch.half else 1e-6
        tests = (
            (0, 1, True),
            (0, 1 + eps, False),
            (1, 0, False),
            (1, 3, True),
            (1 - eps, 3, False),
            (-.25, .5, True),
            (-.25 - eps, .5, False),
            (.25, -.5, True),
            (.25 + eps, -.5, False),
        )

        self._isclose_helper(tests, device, dtype, False, atol=.5, rtol=.5)
        self._comparetensors_helper(tests, device, dtype, False, atol=.5, rtol=.5)

        # equal_nan = True tests
        tests = (
            (0, float('nan'), False),
            (float('inf'), float('nan'), False),
            (float('nan'), float('nan'), True),
        )

        self._isclose_helper(tests, device, dtype, True)

        self._comparetensors_helper(tests, device, dtype, True)

    # torch.close with equal_nan=True is not implemented for complex inputs
    # see https://github.com/numpy/numpy/issues/15959
    # Note: compareTensor will compare the real and imaginary parts of a
    # complex tensors separately, unlike isclose.
    @dtypes(torch.complex64, torch.complex128)
    def test_isclose_comparetensors_complex(self, device, dtype):
        tests = (
            (complex(1, 1), complex(1, 1 + 1e-8), True),
            (complex(0, 1), complex(1, 1), False),
            (complex(1, 1), complex(1, 0), False),
            (complex(1, 1), complex(1, float('nan')), False),
            (complex(1, float('nan')), complex(1, float('nan')), False),
            (complex(1, 1), complex(1, float('inf')), False),
            (complex(float('inf'), 1), complex(1, float('inf')), False),
            (complex(-float('inf'), 1), complex(1, float('inf')), False),
            (complex(-float('inf'), 1), complex(float('inf'), 1), False),
            (complex(float('inf'), 1), complex(float('inf'), 1), True),
            (complex(float('inf'), 1), complex(float('inf'), 1 + 1e-4), False),
        )

        self._isclose_helper(tests, device, dtype, False)
        self._comparetensors_helper(tests, device, dtype, False)

        # atol and rtol tests

        # atol and rtol tests
        eps = 1e-6
        tests = (
            # Complex versions of float tests (real part)
            (complex(0, 0), complex(1, 0), True),
            (complex(0, 0), complex(1 + eps, 0), False),
            (complex(1, 0), complex(0, 0), False),
            (complex(1, 0), complex(3, 0), True),
            (complex(1 - eps, 0), complex(3, 0), False),
            (complex(-.25, 0), complex(.5, 0), True),
            (complex(-.25 - eps, 0), complex(.5, 0), False),
            (complex(.25, 0), complex(-.5, 0), True),
            (complex(.25 + eps, 0), complex(-.5, 0), False),
            # Complex versions of float tests (imaginary part)
            (complex(0, 0), complex(0, 1), True),
            (complex(0, 0), complex(0, 1 + eps), False),
            (complex(0, 1), complex(0, 0), False),
            (complex(0, 1), complex(0, 3), True),
            (complex(0, 1 - eps), complex(0, 3), False),
            (complex(0, -.25), complex(0, .5), True),
            (complex(0, -.25 - eps), complex(0, .5), False),
            (complex(0, .25), complex(0, -.5), True),
            (complex(0, .25 + eps), complex(0, -.5), False),
        )

        self._isclose_helper(tests, device, dtype, False, atol=.5, rtol=.5)
        self._comparetensors_helper(tests, device, dtype, False, atol=.5, rtol=.5)

        # atol and rtol tests for isclose
        tests = (
            # Complex-specific tests
            (complex(1, -1), complex(-1, 1), False),
            (complex(1, -1), complex(2, -2), True),
            (complex(-math.sqrt(2), math.sqrt(2)),
             complex(-math.sqrt(.5), math.sqrt(.5)), True),
            (complex(-math.sqrt(2), math.sqrt(2)),
             complex(-math.sqrt(.501), math.sqrt(.499)), False),
            (complex(2, 4), complex(1., 8.8523607), True),
            (complex(2, 4), complex(1., 8.8523607 + eps), False),
            (complex(1, 99), complex(4, 100), True),
        )

        self._isclose_helper(tests, device, dtype, False, atol=.5, rtol=.5)

        # atol and rtol tests for compareTensors
        tests = (
            (complex(1, -1), complex(-1, 1), False),
            (complex(1, -1), complex(2, -2), True),
            (complex(1, 99), complex(4, 100), False),
        )

        self._comparetensors_helper(tests, device, dtype, False, atol=.5, rtol=.5)

        # equal_nan = True tests
        tests = (
            (complex(1, 1), complex(1, float('nan')), False),
            (complex(float('nan'), 1), complex(1, float('nan')), False),
            (complex(float('nan'), 1), complex(float('nan'), 1), True),
        )

        with self.assertRaises(RuntimeError):
            self._isclose_helper(tests, device, dtype, True)

        self._comparetensors_helper(tests, device, dtype, True)

    # Tests that isclose with rtol or atol values less than zero throws a
    #   RuntimeError
    @dtypes(torch.bool, torch.uint8,
            torch.int8, torch.int16, torch.int32, torch.int64,
            torch.float16, torch.float32, torch.float64)
    def test_isclose_atol_rtol_greater_than_zero(self, device, dtype):
        t = torch.tensor((1,), device=device, dtype=dtype)

        with self.assertRaises(RuntimeError):
            torch.isclose(t, t, atol=-1, rtol=1)
        with self.assertRaises(RuntimeError):
            torch.isclose(t, t, atol=1, rtol=-1)
        with self.assertRaises(RuntimeError):
            torch.isclose(t, t, atol=-1, rtol=-1)

    @dtypes(torch.bool, torch.long, torch.float, torch.cfloat)
    def test_make_tensor(self, device, dtype):
        def check(size, low, high, requires_grad, noncontiguous):
            t = make_tensor(size, device, dtype, low=low, high=high,
                            requires_grad=requires_grad, noncontiguous=noncontiguous)

            self.assertEqual(t.shape, size)
            self.assertEqual(t.device, torch.device(device))
            self.assertEqual(t.dtype, dtype)

            low = -9 if low is None else low
            high = 9 if high is None else high

            if t.numel() > 0 and dtype in [torch.long, torch.float]:
                self.assertTrue(t.le(high).logical_and(t.ge(low)).all().item())

            if dtype in [torch.float, torch.cfloat]:
                self.assertEqual(t.requires_grad, requires_grad)
            else:
                self.assertFalse(t.requires_grad)

            if t.numel() > 1:
                self.assertEqual(t.is_contiguous(), not noncontiguous)
            else:
                self.assertTrue(t.is_contiguous())

        for size in (tuple(), (0,), (1,), (1, 1), (2,), (2, 3), (8, 16, 32)):
            check(size, None, None, False, False)
            check(size, 2, 4, True, True)

    def test_assert_messages(self, device):
        self.assertIsNone(self._get_assert_msg(msg=None))
        self.assertEqual("\nno_debug_msg", self._get_assert_msg("no_debug_msg"))
        self.assertEqual("no_user_msg", self._get_assert_msg(msg=None, debug_msg="no_user_msg"))
        self.assertEqual("debug_msg\nuser_msg", self._get_assert_msg(msg="user_msg", debug_msg="debug_msg"))

    # The following tests (test_cuda_assert_*) are added to ensure test suite terminates early
    # when CUDA assert was thrown. Because all subsequent test will fail if that happens.
    # These tests are slow because it spawn another process to run test suite.
    # See: https://github.com/pytorch/pytorch/issues/49019
    @onlyCUDA
    @slowTest
    def test_cuda_assert_should_stop_common_utils_test_suite(self, device):
        # test to ensure common_utils.py override has early termination for CUDA.
        stderr = TestCase.runWithPytorchAPIUsageStderr("""\
#!/usr/bin/env python

import torch
from torch.testing._internal.common_utils import (TestCase, run_tests, slowTest)

class TestThatContainsCUDAAssertFailure(TestCase):

    @slowTest
    def test_throw_unrecoverable_cuda_exception(self):
        x = torch.rand(10, device='cuda')
        # cause unrecoverable CUDA exception, recoverable on CPU
        y = x[torch.tensor([25])].cpu()

    @slowTest
    def test_trivial_passing_test_case_on_cpu_cuda(self):
        x1 = torch.tensor([0., 1.], device='cuda')
        x2 = torch.tensor([0., 1.], device='cpu')
        self.assertEqual(x1, x2)

if __name__ == '__main__':
    run_tests()
""")
        # should capture CUDA error
        self.assertIn('CUDA error: device-side assert triggered', stderr)
        # should run only 1 test because it throws unrecoverable error.
        self.assertIn('Ran 1 test', stderr)


    @onlyCUDA
    @slowTest
    def test_cuda_assert_should_stop_common_device_type_test_suite(self, device):
        # test to ensure common_device_type.py override has early termination for CUDA.
        stderr = TestCase.runWithPytorchAPIUsageStderr("""\
#!/usr/bin/env python

import torch
from torch.testing._internal.common_utils import (TestCase, run_tests, slowTest)
from torch.testing._internal.common_device_type import instantiate_device_type_tests

class TestThatContainsCUDAAssertFailure(TestCase):

    @slowTest
    def test_throw_unrecoverable_cuda_exception(self, device):
        x = torch.rand(10, device=device)
        # cause unrecoverable CUDA exception, recoverable on CPU
        y = x[torch.tensor([25])].cpu()

    @slowTest
    def test_trivial_passing_test_case_on_cpu_cuda(self, device):
        x1 = torch.tensor([0., 1.], device=device)
        x2 = torch.tensor([0., 1.], device='cpu')
        self.assertEqual(x1, x2)

instantiate_device_type_tests(
    TestThatContainsCUDAAssertFailure,
    globals(),
    only_for='cuda'
)

if __name__ == '__main__':
    run_tests()
""")
        # should capture CUDA error
        self.assertIn('CUDA error: device-side assert triggered', stderr)
        # should run only 1 test because it throws unrecoverable error.
        self.assertIn('Ran 1 test', stderr)


    @onlyCUDA
    @slowTest
    def test_cuda_assert_should_not_stop_common_distributed_test_suite(self, device):
        # test to ensure common_distributed.py override should not early terminate CUDA.
        stderr = TestCase.runWithPytorchAPIUsageStderr("""\
#!/usr/bin/env python

import torch
from torch.testing._internal.common_utils import (run_tests, slowTest)
from torch.testing._internal.common_device_type import instantiate_device_type_tests
from torch.testing._internal.common_distributed import MultiProcessTestCase

class TestThatContainsCUDAAssertFailure(MultiProcessTestCase):

    @slowTest
    def test_throw_unrecoverable_cuda_exception(self, device):
        x = torch.rand(10, device=device)
        # cause unrecoverable CUDA exception, recoverable on CPU
        y = x[torch.tensor([25])].cpu()

    @slowTest
    def test_trivial_passing_test_case_on_cpu_cuda(self, device):
        x1 = torch.tensor([0., 1.], device=device)
        x2 = torch.tensor([0., 1.], device='cpu')
        self.assertEqual(x1, x2)

instantiate_device_type_tests(
    TestThatContainsCUDAAssertFailure,
    globals(),
    only_for='cuda'
)

if __name__ == '__main__':
    run_tests()
""")
        # we are currently disabling CUDA early termination for distributed tests.
        self.assertIn('Ran 2 test', stderr)


instantiate_device_type_tests(TestTesting, globals())


class TestFrameworkUtils(TestCase):
    tests = [
        'super_long_test',
        'long_test1',
        'long_test2',
        'normal_test1',
        'normal_test2',
        'normal_test3',
        'short_test1',
        'short_test2',
        'short_test3',
        'short_test4',
        'short_test5',
    ]

    test_times = {
        'super_long_test': 55,
        'long_test1': 22,
        'long_test2': 18,
        'normal_test1': 9,
        'normal_test2': 7,
        'normal_test3': 5,
        'short_test1': 1,
        'short_test2': 0.6,
        'short_test3': 0.4,
        'short_test4': 0.3,
        'short_test5': 0.01,
    }

    def test_calculate_2_shards_with_complete_test_times(self):
        expected_shards = [
            (60, ['super_long_test', 'normal_test3']),
            (58.31, ['long_test1', 'long_test2', 'normal_test1', 'normal_test2', 'short_test1', 'short_test2',
                     'short_test3', 'short_test4', 'short_test5'])
        ]
        self.assertEqual(expected_shards, calculate_shards(2, self.tests, self.test_times))


    def test_calculate_5_shards_with_complete_test_times(self):
        expected_shards = [
            (55, ['super_long_test']),
            (22, ['long_test1', ]),
            (18, ['long_test2', ]),
            (11.31, ['normal_test1', 'short_test1', 'short_test2', 'short_test3', 'short_test4', 'short_test5']),
            (12, ['normal_test2', 'normal_test3']),
        ]
        self.assertEqual(expected_shards, calculate_shards(5, self.tests, self.test_times))


    def test_calculate_2_shards_with_incomplete_test_times(self):
        incomplete_test_times = {k: v for k, v in self.test_times.items() if 'test1' in k}
        expected_shards = [
            (22, ['long_test1', 'long_test2', 'normal_test3', 'short_test3', 'short_test5']),
            (10, ['normal_test1', 'short_test1', 'super_long_test', 'normal_test2', 'short_test2', 'short_test4']),
        ]
        self.assertEqual(expected_shards, calculate_shards(2, self.tests, incomplete_test_times))


    def test_calculate_5_shards_with_incomplete_test_times(self):
        incomplete_test_times = {k: v for k, v in self.test_times.items() if 'test1' in k}
        expected_shards = [
            (22, ['long_test1', 'normal_test2', 'short_test5']),
            (9, ['normal_test1', 'normal_test3']),
            (1, ['short_test1', 'short_test2']),
            (0, ['super_long_test', 'short_test3']),
            (0, ['long_test2', 'short_test4']),
        ]
        self.assertEqual(expected_shards, calculate_shards(5, self.tests, incomplete_test_times))

    def test_calculate_2_shards_against_optimal_shards(self):
        for _ in range(100):
            random.seed(120)
            random_times = {k: random.random() * 10 for k in self.tests}
            # all test times except first two
            rest_of_tests = [i for k, i in random_times.items() if k != 'super_long_test' and k != 'long_test1']
            sum_of_rest = sum(rest_of_tests)
            random_times['super_long_test'] = max(sum_of_rest / 2, max(rest_of_tests))
            random_times['long_test1'] = sum_of_rest - random_times['super_long_test']
            # An optimal sharding would look like the below, but we don't need to compute this for the test:
            # optimal_shards = [
            #     (sum_of_rest, ['super_long_test', 'long_test1']),
            #     (sum_of_rest, [i for i in self.tests if i != 'super_long_test' and i != 'long_test1']),
            # ]
            calculated_shards = calculate_shards(2, self.tests, random_times)
            max_shard_time = max(calculated_shards[0][0], calculated_shards[1][0])
            if sum_of_rest != 0:
                # The calculated shard should not have a ratio worse than 7/6 for num_shards = 2
                self.assertGreaterEqual(7.0 / 6.0, max_shard_time / sum_of_rest)
                sorted_tests = sorted(self.tests)
                sorted_shard_tests = sorted(calculated_shards[0][1] + calculated_shards[1][1])
                # All the tests should be represented by some shard
                self.assertEqual(sorted_tests, sorted_shard_tests)

    @skipIfRocm
    @unittest.skipIf(IS_WINDOWS, "Skipping because doesn't work for windows")
    @unittest.skipIf(IS_SANDCASTLE, "Skipping because doesn't work on sandcastle")
    def test_filtering_env_var(self):
        # Test environment variable selected device type test generator.
        test_filter_file_template = """\
#!/usr/bin/env python

import torch
from torch.testing._internal.common_utils import (TestCase, run_tests)
from torch.testing._internal.common_device_type import instantiate_device_type_tests

class TestEnvironmentVariable(TestCase):

    def test_trivial_passing_test(self, device):
        x1 = torch.tensor([0., 1.], device=device)
        x2 = torch.tensor([0., 1.], device='cpu')
        self.assertEqual(x1, x2)

instantiate_device_type_tests(
    TestEnvironmentVariable,
    globals(),
)

if __name__ == '__main__':
    run_tests()
"""
        test_bases_count = len(get_device_type_test_bases())
        # Test without setting env var should run everything.
        env = dict(os.environ)
        for k in ['IN_CI', PYTORCH_TESTING_DEVICE_ONLY_FOR_KEY, PYTORCH_TESTING_DEVICE_EXCEPT_FOR_KEY]:
            if k in env.keys():
                del env[k]
        _, stderr = TestCase.run_process_no_exception(test_filter_file_template, env=env)
        self.assertIn(f'Ran {test_bases_count} test', stderr.decode('ascii'))

        # Test with setting only_for should only run 1 test.
        env[PYTORCH_TESTING_DEVICE_ONLY_FOR_KEY] = 'cpu'
        _, stderr = TestCase.run_process_no_exception(test_filter_file_template, env=env)
        self.assertIn('Ran 1 test', stderr.decode('ascii'))

        # Test with setting except_for should run 1 less device type from default.
        del env[PYTORCH_TESTING_DEVICE_ONLY_FOR_KEY]
        env[PYTORCH_TESTING_DEVICE_EXCEPT_FOR_KEY] = 'cpu'
        _, stderr = TestCase.run_process_no_exception(test_filter_file_template, env=env)
        self.assertIn(f'Ran {test_bases_count-1} test', stderr.decode('ascii'))

        # Test with setting both should throw exception
        env[PYTORCH_TESTING_DEVICE_ONLY_FOR_KEY] = 'cpu'
        _, stderr = TestCase.run_process_no_exception(test_filter_file_template, env=env)
        self.assertNotIn('OK', stderr.decode('ascii'))


class TestAsserts(TestCase):
    def get_assert_fns(self) -> List[Callable]:
        """Gets assert functions to be tested.

        Returns:
            List(Callable): Top-level assert functions from :mod:`torch.testing`.
        """
        return [torch.testing.assert_equal, torch.testing.assert_close]

    def make_inputs(self, actual: Any, expected: Any) -> List[Tuple[Any, Any]]:
        """Makes inputs for assert functions based on two examples.

        Args:
            actual (Any): Actual input.
            expected (Any): Expected input.

        Returns:
            List[Tuple[Any, Any]]: Pair of example inputs, as well as the example inputs wrapped in sequences
            (:class:`tuple`, :class:`list`), and mappings (:class:`dict`, :class:`~collections.OrderedDict`).
        """
        return [
            (actual, expected),
            ((actual,), (expected,)),
            ([actual], [expected]),
            ({"t": actual}, {"t": expected}),
            (collections.OrderedDict([("t", actual)]), collections.OrderedDict([("t", expected)])),
        ]

    def assert_fns_with_inputs(self, actual: Any, expected: Any) -> Iterator[Callable]:
        """Yields assert functions with with included positional inputs based on two examples.

        .. note::

            This is a valid product of combinations from :meth:`get_assert_fns` and :meth:`make_inputs`. Every test
            that does not test for anything specific should iterate over this to maximize the coverage.

        Args:
            actual (Any): Actual input.
            expected (Any): Expected input.

        Yields:
            List[Callable]: Assert functions with predefined positional inputs.
        """
        for assert_fn, inputs in itertools.product(self.get_assert_fns(), self.make_inputs(actual, expected)):
            yield functools.partial(assert_fn, *inputs)

    @onlyCPU
    def test_complex_support(self, device):
        actual = torch.ones(1, dtype=torch.float32, device=device)
        expected = torch.ones(1, dtype=torch.complex64, device=device)

        for fn in self.assert_fns_with_inputs(actual, expected):
            with self.assertRaises(UsageError):
                fn(check_dtype=False)

    @onlyCPU
    def test_sparse_support(self, device):
        actual = torch.empty((), device=device)
        expected = torch.sparse_coo_tensor(size=(), device=device)

        for fn in self.assert_fns_with_inputs(actual, expected):
            with self.assertRaises(UsageError):
                fn()

    @onlyCPU
    def test_quantized_support(self, device):
        val = 1
        actual = torch.tensor([val], dtype=torch.int32, device=device)
        expected = torch._empty_affine_quantized(actual.shape, scale=1, zero_point=0, dtype=torch.qint32, device=device)
        expected.fill_(val)

        for fn in self.assert_fns_with_inputs(actual, expected):
            with self.assertRaises(UsageError):
                fn()

    @onlyCPU
    def test_mismatching_shape(self, device):
        actual = torch.empty((), device=device)
        expected = actual.clone().reshape((1,))

        for fn in self.assert_fns_with_inputs(actual, expected):
            with self.assertRaisesRegex(AssertionError, "shape"):
                fn()

    @onlyCUDA
    def test_mismatching_device(self, device):
        actual = torch.empty((), device=device)
        expected = actual.clone().cpu()

        for fn in self.assert_fns_with_inputs(actual, expected):
            with self.assertRaisesRegex(AssertionError, "device"):
                fn()

    @onlyCUDA
    def test_mismatching_device_no_check(self, device):
        actual = torch.rand((), device=device)
        expected = actual.clone().cpu()

        for fn in self.assert_fns_with_inputs(actual, expected):
            fn(check_device=False)

    @onlyCPU
    def test_mismatching_dtype(self, device):
        actual = torch.empty((), dtype=torch.float, device=device)
        expected = actual.clone().to(torch.int)

        for fn in self.assert_fns_with_inputs(actual, expected):
            with self.assertRaisesRegex(AssertionError, "dtype"):
                fn()

    @onlyCPU
    def test_mismatching_dtype_no_check(self, device):
        actual = torch.ones((), dtype=torch.float, device=device)
        expected = actual.clone().to(torch.int)

        for fn in self.assert_fns_with_inputs(actual, expected):
            fn(check_dtype=False)

    @onlyCPU
    def test_mismatching_stride(self, device):
        actual = torch.empty((2, 2), device=device)
        expected = torch.as_strided(actual.clone().t().contiguous(), actual.shape, actual.stride()[::-1])

        for fn in self.assert_fns_with_inputs(actual, expected):
            with self.assertRaisesRegex(AssertionError, "stride"):
                fn()

    @onlyCPU
    def test_mismatching_stride_no_check(self, device):
        actual = torch.rand((2, 2), device=device)
        expected = torch.as_strided(actual.clone().t().contiguous(), actual.shape, actual.stride()[::-1])
        for fn in self.assert_fns_with_inputs(actual, expected):
            fn(check_stride=False)

    @onlyCPU
    def test_mismatching_values(self, device):
        actual = torch.tensor(1, device=device)
        expected = torch.tensor(2, device=device)

        for fn in self.assert_fns_with_inputs(actual, expected):
            with self.assertRaises(AssertionError):
                fn()

    @onlyCPU
    def test_assert_equal(self, device):
        actual = torch.tensor(1, device=device)
        expected = actual.clone()

        torch.testing.assert_equal(actual, expected)

    @onlyCPU
    def test_assert_close(self, device):
        actual = torch.tensor(1.0, device=device)
        expected = actual.clone()

        torch.testing.assert_close(actual, expected)

    @onlyCPU
    def test_assert_close_only_rtol(self, device):
        actual = torch.empty((), device=device)
        expected = actual.clone()

        with self.assertRaises(UsageError):
            torch.testing.assert_close(actual, expected, rtol=0.0)

    @onlyCPU
    def test_assert_close_only_atol(self, device):
        actual = torch.empty((), device=device)
        expected = actual.clone()

        with self.assertRaises(UsageError):
            torch.testing.assert_close(actual, expected, atol=0.0)

    @onlyCPU
    def test_assert_close_mismatching_values_rtol(self, device):
        eps = 1e-3
        actual = torch.tensor(1.0, device=device)
        expected = torch.tensor(1.0 + eps, device=device)

        with self.assertRaises(AssertionError):
            torch.testing.assert_close(actual, expected, rtol=eps / 2, atol=0.0)

    @onlyCPU
    def test_assert_close_matching_values_rtol(self, device):
        eps = 1e-3
        actual = torch.tensor(1.0, device=device)
        expected = torch.tensor(1.0 + eps, device=device)

        torch.testing.assert_close(actual, expected, rtol=eps * 2, atol=0.0)

    @onlyCPU
    def test_assert_close_mismatching_values_atol(self, device):
        eps = 1e-3
        actual = torch.tensor(0.0, device=device)
        expected = torch.tensor(eps, device=device)

        with self.assertRaises(AssertionError):
            torch.testing.assert_close(actual, expected, rtol=0.0, atol=eps / 2)

    @onlyCPU
    def test_assert_close_matching_values_atol(self, device):
        eps = 1e-3
        actual = torch.tensor(0.0, device=device)
        expected = torch.tensor(eps, device=device)

        torch.testing.assert_close(actual, expected, rtol=0.0, atol=eps * 2)

    @onlyCPU
    def test_mismatching_values_msg_mismatches(self, device):
        actual = torch.tensor([1, 2, 3, 4], device=device)
        expected = torch.tensor([1, 2, 5, 6], device=device)

        for fn in self.assert_fns_with_inputs(actual, expected):
            with self.assertRaisesRegex(AssertionError, re.escape("Mismatched elements: 2 / 4 (50.0%)")):
                fn()

    @onlyCPU
    def test_mismatching_values_msg_abs_diff(self, device):
        actual = torch.tensor([[1, 2], [3, 4]], device=device)
        expected = torch.tensor([[1, 2], [5, 4]], device=device)

        for fn in self.assert_fns_with_inputs(actual, expected):
            with self.assertRaisesRegex(AssertionError, re.escape("Greatest absolute difference: 2 at (1, 0)")):
                fn()

    @onlyCPU
<<<<<<< HEAD
=======
    def test_mismatching_values_msg_rel_diff(self, device):
        actual = torch.tensor([[1, 2], [3, 4]], device=device)
        expected = torch.tensor([[1, 4], [3, 4]], device=device)

        for fn in self.assert_fns_with_inputs(actual, expected):
            with self.assertRaisesRegex(AssertionError, re.escape("Greatest relative difference: 0.5 at (0, 1)")):
                fn()

    @onlyCPU
    def test_assert_close_mismatching_values_msg_rtol(self, device):
        rtol = 1e-3

        actual = torch.tensor(1, device=device)
        expected = torch.tensor(2, device=device)

        for inputs in self.make_inputs(actual, expected):
            with self.assertRaisesRegex(
                AssertionError, re.escape(f"Greatest relative difference: 0.5 at 0 (up to {rtol} allowed)")
            ):
                torch.testing.assert_close(*inputs, rtol=rtol, atol=0.0)

    @onlyCPU
    def test_assert_close_mismatching_values_msg_atol(self, device):
        atol = 1e-3

        actual = torch.tensor(1, device=device)
        expected = torch.tensor(2, device=device)

        for inputs in self.make_inputs(actual, expected):
            with self.assertRaisesRegex(
                AssertionError, re.escape(f"Greatest absolute difference: 1 at 0 (up to {atol} allowed)")
            ):
                torch.testing.assert_close(*inputs, rtol=0.0, atol=atol)

    @onlyCPU
    def test_unknown_type(self, device):
        actual = torch.empty((), device=device)
        expected = {actual.clone()}

        for fn in self.get_assert_fns():
            with self.assertRaisesRegex(UsageError, str(type(expected))):
                fn(actual, expected)

    @onlyCPU
>>>>>>> d9d925b9
    def test_sequence_mismatching_len(self, device):
        actual = (torch.empty((), device=device),)
        expected = ()

        for fn in self.get_assert_fns():
            with self.assertRaises(AssertionError):
                fn(actual, expected)

    @onlyCPU
    def test_sequence_mismatching_values_msg(self, device):
        t1 = torch.tensor(1, device=device)
        t2 = torch.tensor(2, device=device)

        actual = (t1, t1)
        expected = (t1, t2)

        for fn in self.get_assert_fns():
            with self.assertRaisesRegex(AssertionError, r"index\s+1"):
                fn(actual, expected)

    @onlyCPU
    def test_mapping_mismatching_keys(self, device):
        actual = {"a": torch.empty((), device=device)}
        expected = {}

        for fn in self.get_assert_fns():
            with self.assertRaises(AssertionError):
                fn(actual, expected)

    @onlyCPU
    def test_mapping_mismatching_values_msg(self, device):
        t1 = torch.tensor(1, device=device)
        t2 = torch.tensor(2, device=device)

        actual = {"a": t1, "b": t1}
        expected = {"a": t1, "b": t2}

        for fn in self.get_assert_fns():
            with self.assertRaisesRegex(AssertionError, r"key\s+'b'"):
                fn(actual, expected)

    @onlyCPU
    def test_type_inequality(self, device):
        actual = torch.empty(2, device=device)
        expected = actual.tolist()

        for fn in self.assert_fns_with_inputs(actual, expected):
            with self.assertRaisesRegexs(UsageError, str(type(actual)), str(type(expected))):
                fn()

    @onlyCPU
    def test_unknown_type(self, device):
        actual = "0"
        expected = "0"

        for fn in self.assert_fns_with_inputs(actual, expected):
            with self.assertRaisesRegexs(UsageError, str(type(actual))):
                fn()

    @onlyCPU
    def test_numpy(self, device):
        tensor = torch.rand(2, 2, dtype=torch.float32, device=device)
        actual = tensor.numpy()
        expected = actual.copy()

        for fn in self.assert_fns_with_inputs(actual, expected):
            fn()

    @onlyCPU
    def test_scalar(self, device):
        tensor = torch.rand(1, device=device)
        actual = expected = tensor.item()

        for fn in self.assert_fns_with_inputs(actual, expected):
            fn()


instantiate_device_type_tests(TestAsserts, globals())


if __name__ == '__main__':
    run_tests()<|MERGE_RESOLUTION|>--- conflicted
+++ resolved
@@ -774,7 +774,7 @@
         ]
 
     def assert_fns_with_inputs(self, actual: Any, expected: Any) -> Iterator[Callable]:
-        """Yields assert functions with with included positional inputs based on two examples.
+        """Yields assert functions with included positional inputs based on two examples.
 
         .. note::
 
@@ -971,8 +971,6 @@
                 fn()
 
     @onlyCPU
-<<<<<<< HEAD
-=======
     def test_mismatching_values_msg_rel_diff(self, device):
         actual = torch.tensor([[1, 2], [3, 4]], device=device)
         expected = torch.tensor([[1, 4], [3, 4]], device=device)
@@ -1017,7 +1015,6 @@
                 fn(actual, expected)
 
     @onlyCPU
->>>>>>> d9d925b9
     def test_sequence_mismatching_len(self, device):
         actual = (torch.empty((), device=device),)
         expected = ()
@@ -1065,7 +1062,7 @@
         expected = actual.tolist()
 
         for fn in self.assert_fns_with_inputs(actual, expected):
-            with self.assertRaisesRegexs(UsageError, str(type(actual)), str(type(expected))):
+            with self.assertRaisesRegex(UsageError, str(type(expected))):
                 fn()
 
     @onlyCPU
@@ -1074,7 +1071,7 @@
         expected = "0"
 
         for fn in self.assert_fns_with_inputs(actual, expected):
-            with self.assertRaisesRegexs(UsageError, str(type(actual))):
+            with self.assertRaisesRegex(UsageError, str(type(actual))):
                 fn()
 
     @onlyCPU
