--- conflicted
+++ resolved
@@ -952,8 +952,6 @@
 
         torch.testing.assert_close(actual, expected, rtol=0.0, atol=eps * 2)
 
-    @onlyCPU
-<<<<<<< HEAD
     def test_assert_close_nan(self, device):
         a = torch.tensor(float("NaN"), device=device)
         b = torch.tensor(float("NaN"), device=device)
@@ -971,14 +969,9 @@
             torch.testing.assert_close(*inputs, equal_nan=True)
 
     @onlyCPU
-    def test_mismatching_values_msg(self, device):
-        actual = torch.full((3, 3), 5, dtype=torch.float32, device=device)
-        expected = actual.clone()
-=======
     def test_mismatching_values_msg_mismatches(self, device):
         actual = torch.tensor([1, 2, 3, 4], device=device)
         expected = torch.tensor([1, 2, 5, 6], device=device)
->>>>>>> 858454cb
 
         for fn in self.assert_fns_with_inputs(actual, expected):
             with self.assertRaisesRegex(AssertionError, re.escape("Mismatched elements: 2 / 4 (50.0%)")):
