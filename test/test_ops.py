from functools import partial, wraps
import warnings

import torch

from torch.testing import \
    (FileCheck, floating_and_complex_types_and)
from torch.testing._internal.common_utils import \
    (TestCase, is_iterable_of_tensors, run_tests, IS_SANDCASTLE, clone_input_helper, make_tensor)
from torch.testing._internal.common_methods_invocations import \
    (op_db, method_tests)
from torch.testing._internal.common_device_type import \
    (instantiate_device_type_tests, ops, onlyCPU, onlyOnCPUAndCUDA, skipCUDAIfRocm, OpDTypes)
from torch.testing._internal.common_jit import JitCommonTestCase, check_against_reference
from torch.autograd.gradcheck import gradcheck, gradgradcheck

from torch.testing._internal.jit_metaprogramming_utils import create_script_fn, create_traced_fn, \
    check_alias_annotation
from torch.testing._internal.jit_utils import disable_autodiff_subgraph_inlining


# Get names of all the operators which have entry in `method_tests` (legacy testing infra)
method_tested_operators = set(map(lambda test_details: test_details[0], method_tests()))

# Tests that apply to all operators

class TestOpInfo(TestCase):
    exact_dtype = True

    # Verifies that ops have their unsupported dtypes
    #   registered correctly by testing that each claimed unsupported dtype
    #   throws a runtime error
    @skipCUDAIfRocm
    @onlyOnCPUAndCUDA
    @ops(op_db, dtypes=OpDTypes.unsupported)
    def test_unsupported_dtypes(self, device, dtype, op):
        # sample_inputs can have a function for generating the input that doesn't work for specified dtype
        # https://github.com/pytorch/pytorch/issues/49024
        with self.assertRaises(RuntimeError):
            samples = op.sample_inputs(device, dtype)
            if len(samples) == 0:
                self.skipTest("Skipped! No sample inputs!")

            # NOTE: only tests on first sample
            sample = samples[0]
            op(sample.input, *sample.args, **sample.kwargs)

    # Verifies that ops have their supported dtypes
    #   registered correctly by testing that each claimed supported dtype
    #   does NOT throw a runtime error
    # In addition verifies that the generated sample_inputs have the requested device and dtype
    @onlyOnCPUAndCUDA
    @ops(op_db, dtypes=OpDTypes.supported)
    def test_supported_dtypes(self, device, dtype, op):
        for sample in op.sample_inputs(device, dtype):
            op(sample.input, *sample.args, **sample.kwargs)
            # NOTE: only check the first tensor in the iterable of tensors
            sample_input = sample.input[0] if is_iterable_of_tensors(sample.input) else sample.input
            self.assertTrue(sample_input.dtype == dtype)
            self.assertTrue(sample_input.device.type == self.device_type)

    # Verifies that backward for each supported floating or complex dtype
    #   does NOT throw a runtime error.
    # TODO: support multi-tensor outputs
    @onlyOnCPUAndCUDA
    @ops(op_db, allowed_dtypes=floating_and_complex_types_and(torch.float16, torch.bfloat16))
    def test_supported_backward(self, device, dtype, op):
        if not op.supports_autograd:
            self.skipTest("Skipped! Autograd not supported.")
        if not op.supports_complex_autograd and dtype.is_complex:
            self.skipTest("Skipped! Complex autograd not supported.")

        for sample in op.sample_inputs(device, dtype, requires_grad=True):
            result = op(sample.input, *sample.args, **sample.kwargs)
            if not isinstance(result, torch.Tensor):
                continue

            result.sum().backward()

    # Verifies that ops do not have an entry in
    # `method_tests` (legacy testing infra).
    @onlyCPU
    @ops(op_db, allowed_dtypes=[torch.float32])
    def test_duplicate_method_tests(self, device, dtype, op):
        self.assertFalse(op.name in method_tested_operators)

# gradcheck requires double precision
_gradcheck_ops = partial(ops, dtypes=OpDTypes.supported,
                         allowed_dtypes=[torch.double, torch.cdouble])


class TestGradients(TestCase):
    exact_dtype = True

    # Copies inputs to inplace operations to avoid inplace modifications
    #   to leaves requiring gradient
    def _get_safe_inplace(self, inplace_variant):
        @wraps(inplace_variant)
        def _fn(t, *args, **kwargs):
            return inplace_variant(t.clone(), *args, **kwargs)

        return _fn

    def _check_helper(self, device, dtype, op, variant, check):
        if variant is None:
            self.skipTest("Skipped! Variant not implemented.")
        if not op.supports_dtype(dtype, torch.device(device).type):
            self.skipTest(f"Skipped! {op.name} does not support dtype {str(dtype)}")

        samples = op.sample_inputs(device, dtype, requires_grad=True)
        for sample in samples:
            # Note on TensorList inputs
            #
            # gradcheck does not support TensorList inputs so here we pass TensorList
            # inputs of size n as n single Tensor inputs to gradcheck and wrap the op
            # in a function that puts the n Tensor inputs back into a TensorList
            def fn(*inputs):
                # Put tensors back into TensorList since we splat them when passing to gradcheck
                if is_iterable_of_tensors(sample.input):
                    n = len(sample.input)
                    inputs = (inputs[:n], *inputs[n:])
                output = op.gradcheck_wrapper(variant, *inputs, **sample.kwargs)
                if sample.output_process_fn_grad is not None:
                    return sample.output_process_fn_grad(output)
                return output

            # Splat TensorList inputs into single Tensor inputs
            gradcheck_args = (sample.input,) if isinstance(sample.input, torch.Tensor) else tuple(sample.input)
            gradcheck_args += sample.args

            if check == 'gradcheck':
                self.assertTrue(gradcheck(fn, gradcheck_args,
                                          check_batched_grad=op.check_batched_grad,
                                          check_grad_dtypes=True))
            elif check == 'gradgradcheck':
                self.assertTrue(gradgradcheck(fn, gradcheck_args,
                                              gen_non_contig_grad_outputs=False,
                                              check_batched_grad=op.check_batched_gradgrad,
                                              check_grad_dtypes=True))
                self.assertTrue(gradgradcheck(fn, gradcheck_args,
                                              gen_non_contig_grad_outputs=True,
                                              check_batched_grad=op.check_batched_gradgrad,
                                              check_grad_dtypes=True))
            else:
                self.assertTrue(False, msg="Unknown check requested!")

    def _grad_test_helper(self, device, dtype, op, variant):
        return self._check_helper(device, dtype, op, variant, 'gradcheck')

    def _gradgrad_test_helper(self, device, dtype, op, variant):
        return self._check_helper(device, dtype, op, variant, 'gradgradcheck')

    def _skip_helper(self, op, dtype):
        if not op.supports_autograd:
            self.skipTest("Skipped! autograd not supported.")
        if not op.supports_complex_autograd and dtype.is_complex:
            self.skipTest("Skipped! Complex autograd not supported.")

    # Tests that gradients are computed correctly
    @_gradcheck_ops(op_db)
    def test_fn_grad(self, device, dtype, op):
        self._skip_helper(op, dtype)
        self._grad_test_helper(device, dtype, op, op.get_op())

    # Method grad (and gradgrad, see below) tests are disabled since they're
    #   costly and redundant with function grad (and gradgad) tests
    # @_gradcheck_ops(op_db)
    # def test_method_grad(self, device, dtype, op):
    #     self._skip_helper(op, dtype)
    #     self._grad_test_helper(device, dtype, op, op.get_method())

    @_gradcheck_ops(op_db)
    def test_inplace_grad(self, device, dtype, op):
        self._skip_helper(op, dtype)
        if not op.inplace_variant or not op.supports_inplace_autograd:
            self.skipTest("Skipped! Operation does not support inplace autograd.")
        self._grad_test_helper(device, dtype, op, self._get_safe_inplace(op.get_inplace()))

    # Test that gradients of gradients are computed correctly
    @_gradcheck_ops(op_db)
    def test_fn_gradgrad(self, device, dtype, op):
        self._skip_helper(op, dtype)
        self._gradgrad_test_helper(device, dtype, op, op.get_op())

    # Method gradgrad (and grad, see above) tests are disabled since they're
    #   costly and redundant with function gradgrad (and grad) tests
    # @_gradcheck_ops(op_db)
    # def test_method_gradgrad(self, device, dtype, op):
    #     self._skip_helper(op, dtype)
    #     self._gradgrad_test_helper(device, dtype, op, op.get_method())

    @_gradcheck_ops(op_db)
    def test_inplace_gradgrad(self, device, dtype, op):
        self._skip_helper(op, dtype)
        if not op.inplace_variant or not op.supports_inplace_autograd:
            self.skipTest("Skipped! Operation does not support inplace autograd.")
        self._gradgrad_test_helper(device, dtype, op, self._get_safe_inplace(op.get_inplace()))


# Tests operators for consistency between JIT and eager, also checks
#   correctness of JIT specific alias schemas and intended
#   autodifferentiation behavior.
# Inherits from JitCommonTestCase instead of TestCase directly to share
#   functionality with original test_jit.py method operator tests
class TestCommon(JitCommonTestCase):
    exact_dtype = True

    # variant testing is only done with torch.float and torch.cfloat to avoid
    #   excessive test times and maximize signal to noise ratio
    _variant_ops = partial(ops, dtypes=OpDTypes.supported,
                           allowed_dtypes=(torch.float, torch.cfloat))

    # alias testing is only done with troch.float for the same reason
    _alias_ops = partial(ops, dtypes=OpDTypes.supported,
                         allowed_dtypes=(torch.float,))

    # Tests that the forward and backward passes of operations produce the
    #   same values for the cross-product of op variants (method, inplace)
    #   against eager's gold standard op function variant
    @_variant_ops(op_db)
    def test_variant_consistency_eager(self, device, dtype, op):
        # Acquires variants (method variant, inplace variant, aliases)

        method = op.method_variant
        inplace = op.inplace_variant

        # list of all inplace ops: inplace variant + alias inplace variants if exist
        inplace_ops = [inplace, ]
        variants = [method, inplace]

        for a_op in op.aliases:
            variants.append(a_op.op)
            variants.append(a_op.method_variant)
            variants.append(a_op.inplace_variant)
            inplace_ops.append(a_op.inplace_variant)

<<<<<<< HEAD
        inplace_ops = tuple(v for v in inplace_ops if v is not None)
        variants = (v for v in (method, inplace) + aliases if v is not None)
=======
        inplace_variants = tuple(filter(None, inplace_ops))
        variants = tuple(filter(None, variants))
        outplace_variants = tuple(set(variants) - set(inplace_variants))
>>>>>>> 8bdea14c

        _requires_grad = (op.supports_autograd and
                          (dtype.is_floating_point or op.supports_complex_autograd))
        samples = op.sample_inputs(device, dtype, requires_grad=_requires_grad)
        for sample in samples:
            # TODO: Check grad for all Tensors requiring grad if sample.input is TensorList
            tensor = sample.input if isinstance(sample.input, torch.Tensor) else sample.input[0]

            # Computes function forward and backward values
            tensor.grad = None
            expected_forward = op(sample.input, *sample.args, **sample.kwargs)
            expected_grad = None

            # Skips inplace variants if the output dtype is not the same as
            #   the input dtype
            skip_inplace = False
            if (isinstance(expected_forward, torch.Tensor) and
                    expected_forward.dtype is not tensor.dtype):
                skip_inplace = True

            # TODO: backward consistency only supported for single tensor outputs
            # TODO: backward consistency only checked on first input Tensor
            # TODO: update to handle checking grads of all tensor inputs as
            #   derived from each tensor output
            if (op.supports_autograd and isinstance(expected_forward, torch.Tensor)
                    and (dtype.is_floating_point or op.supports_complex_autograd)):
                expected_forward.sum().backward()
                expected_grad = tensor.grad

            # Test eager consistency
            for variant in variants:
                # Skips inplace ops
                if variant in inplace_ops and skip_inplace:
                    continue

                # Compares variant's forward
                # Note: copies the to-be-modified input when testing the inplace variant
                tensor.grad = None
<<<<<<< HEAD
                cloned = clone_input_helper(sample.input) if variant in inplace_ops else sample.input
                variant_forward = variant(cloned,
                                          *sample.args,
                                          **sample.kwargs)
                self.assertEqual(expected_forward, variant_forward)

                # Compares variant's backward
                if expected_grad is not None and (variant not in inplace_ops or op.supports_inplace_autograd):
                    variant_forward.sum().backward()
                    self.assertEqual(expected_grad, tensor.grad)
=======
                expected_forward = op(sample.input, *sample.args, **sample.kwargs)
                expected_grad = None

                # Skips inplace variants if the output dtype is not the same as
                #   the input dtype
                skip_inplace = False
                if (isinstance(expected_forward, torch.Tensor) and
                        expected_forward.dtype is not tensor.dtype):
                    skip_inplace = True

                # TODO: backward consistency only supported for single tensor outputs
                # TODO: backward consistency only checked on sample.input, not all
                #   tensor inputs
                # TODO: update to handle checking grads of all tensor inputs as
                #   derived from each tensor output
                if (op.supports_autograd and isinstance(expected_forward, torch.Tensor)
                        and (dtype.is_floating_point or op.supports_complex_autograd)):
                    expected_forward.sum().backward()
                    expected_grad = tensor.grad

                # Test eager consistency
                for variant in variants:
                    # Skips inplace ops
                    if variant in inplace_ops and skip_inplace:
                        continue

                    # Compares variant's forward
                    # Note: copies the to-be-modified input when testing the inplace variant
                    tensor.grad = None
                    cloned = clone_input_helper(sample.input) if variant in inplace_ops else sample.input
                    variant_forward = variant(cloned,
                                              *sample.args,
                                              **sample.kwargs)
                    self.assertEqual(expected_forward, variant_forward)

                    # Compares variant's backward
                    if expected_grad is not None and \
                            (variant not in inplace_ops or op.supports_inplace_autograd):
                        variant_forward.sum().backward()
                        self.assertEqual(expected_grad, tensor.grad)

        _test_consistency_helper(samples, outplace_variants)

        def _test_inplace_preserve_storage(samples, variants):
            for sample in samples:
                # Skips inplace variants if the output dtype is not the same as
                #   the input dtype
                expected_forward = op(sample.input, *sample.args, **sample.kwargs)
                tensor = sample.input if isinstance(sample.input, torch.Tensor) else sample.input[0]
                skip_inplace = False
                if (isinstance(expected_forward, torch.Tensor) and
                        expected_forward.dtype is not tensor.dtype):
                    skip_inplace = True
                if skip_inplace:
                    return
                for variant in variants:
                    cloned = clone_input_helper(sample.input) if variant in inplace_ops else sample.input
                    inp_tensor = cloned if isinstance(cloned, torch.Tensor) else cloned[0]
                    data_ptr = inp_tensor.data_ptr()
                    variant_forward = variant(cloned,
                                              *sample.args,
                                              **sample.kwargs)
# TODO Support non-tensor outputs if they exist for inplace ops
                    if (isinstance(variant_forward, torch.Tensor)):
                        self.assertEqual(data_ptr, variant_forward.data_ptr(), atol=0, rtol=0)
                    else:
                        self.assertTrue(False, "Non-tensor outputs for inplace ops are not supported")

        if len(inplace_ops) > 0:
            inplace_samples = op.sample_inputs(device, dtype, requires_grad=_requires_grad,
                                               for_inplace_variant=True)
            _test_consistency_helper(inplace_samples, inplace_variants)
            _test_inplace_preserve_storage(inplace_samples, inplace_variants)
>>>>>>> 8bdea14c

    # Tests that the forward and backward passes of operations produce the
    #   same values for the cross-product of op variants (function, method, inplace)
    #   and runtimes (eager, traced, scripted).
    # TODO WARNING: inplace x {traced, scripted} not currently tested
    @_variant_ops(op_db)
    def test_variant_consistency_jit(self, device, dtype, op):
        _requires_grad = op.supports_autograd and (dtype.is_floating_point or op.supports_complex_autograd)
        samples = op.sample_inputs(device, dtype, requires_grad=_requires_grad)

        for sample in samples:
            # Acquires variants to test
            func = op.get_op()
            method = op.get_method()
            variants = {
                # TODO: inplace tests currently fail, fix and add inplace variant
                'function': func, 'method': method,
            }

            # Test traced and scripted consistency
            for func_type, variant in variants.items():
                if variant is None:
                    continue

                # Create accessor for script function variant
                name = op.name + '_' if func_type == 'inplace' else op.name

                # run with disable_autodiff_subgraph_inlining(True) to test
                #   autodiff support. Context manager forces the graph to contain
                #   DifferentiableGraph nodes if they are present
                with disable_autodiff_subgraph_inlining():
                    # Check scripted forward, grad, and grad grad
                    script_fn = create_script_fn(self, name, func_type)

                    def out_fn(output):
                        # Processes the output for autograd
                        if sample.output_process_fn_grad is not None:
                            return sample.output_process_fn_grad(output)
                        return output

                    check_against_reference(self,
                                            script_fn,
                                            func,
                                            out_fn,
                                            (sample.input,) + sample.args,
                                            sample.kwargs,
                                            no_grad=not _requires_grad)

                    # Check traced forward, grad, and grad grad
                    traced_fn = create_traced_fn(self, variant)
                    check_against_reference(self,
                                            traced_fn,
                                            func,
                                            out_fn,
                                            (sample.input,) + sample.args,
                                            sample.kwargs,
                                            no_grad=not _requires_grad)

                    # Check alias annotation schema for correctness (make
                    #   sure inputs that aren't supposed to be modified aren't)
                    # Note: only runs in float32 and int64 because schema isn't affected by dtype,
                    #   so running it on all dtypes is would be excessive
                    if dtype in [torch.float32, torch.int32]:
                        check_alias_annotation(name, (sample.input,) + sample.args, sample.kwargs,
                                               func_type=func_type, aten_name=op.aten_name)

                    # Check autodifferentiation of nodes for traced and scripted graphs, only need to check once per sample
                    if dtype is torch.float32:
                        # Sandcastle doesn't fuse nodes
                        if IS_SANDCASTLE:
                            # fusible nodes are expected to be found in FusionGroups in the DifferentiableGraphs
                            nonfusible_nodes = op.autodiff_nonfusible_nodes + op.autodiff_fusible_nodes
                            fusible_nodes = []
                        else:
                            nonfusible_nodes = op.autodiff_nonfusible_nodes
                            fusible_nodes = op.autodiff_fusible_nodes

                        self.assertAutodiffNode(traced_fn.last_graph, op.assert_autodiffed, nonfusible_nodes, fusible_nodes)
                        self.assertAutodiffNode(script_fn.last_graph, op.assert_autodiffed, nonfusible_nodes, fusible_nodes)

    @_alias_ops((op for op in op_db if op.aliases))
    def test_jit_alias_remapping(self, device, dtype, op):
        samples = op.sample_inputs(device, dtype, requires_grad=True)
        if len(samples) == 0:
            self.skipTest("Skipped! No sample inputs!")

        # NOTE: only tests on first sample
        sample = samples[0]

        # [Scripting Data Preparation]
        # Prepare data for test scripting
        # Below we prepare strings of args/kwargs with and without type annotations.
        # These strings are inserted into function template strings which is then torch scripted.
        # - args string is ["t0"] corresponding to the "input" tensor required by the op
        # - args_annot_kw is the string for the template function signature, for example,
        # ["t0", "s0: float", "s1: bool", "max: float = 1.0", "min: float = 0.0"] ->
        #    def fn(t0, s0: float, s1: bool, max: float = 1.0, min: float = 0.0)
        # - args_kw is the string of args/kwargs used to call the op, same as args_annot_kw but
        # without type annotations
        args = ["t0"]
        args_annot_kw = args + \
            [f"s{i}: {type(v).__name__}" for i, v in enumerate(sample.args)] + \
            [f"{k}: {type(v).__name__} = {v}" for k, v in sample.kwargs.items()]
        args_kw = args + \
            [f"s{i}" for i in range(len(sample.args))] + \
            [f"{k}={v}" for k, v in sample.kwargs.items()]

        # Prepare data for test tracing
        sample_args_kwargs = ()
        if len(sample.args) > 0:
            sample_args_kwargs += (sample.args, )
        if len(sample.kwargs) > 0:
            sample_args_kwargs += (sample.kwargs, )

        original_name = op.aten_name
        original_name_inplace = original_name + "_"
        expected_dtype = op(sample.input, *sample.args, **sample.kwargs).dtype

        for a_op in op.aliases:
            inplace = a_op.inplace_variant
            method_or_inplace = [a_op.inplace_variant, a_op.method_variant]
            variants = (v for v in (a_op.op, a_op.method_variant, a_op.inplace_variant) if v is not None)

            # Test scripting:
            for variant in variants:
                variant_name = variant.__name__
                op_name = original_name_inplace if variant is inplace else original_name

                if variant in method_or_inplace:
                    fn_template = '''
                        def _fn(t0{c}{args_annot_kw}):
                            return t0.{alias_name}({args_kw})
                    '''
                    # remove the first input tensor
                    script = fn_template.format(
                        c=", " if len(args_kw[1:]) > 1 or len(args_annot_kw[1:]) >= 1 else "",
                        args_annot_kw=", ".join(args_annot_kw[1:]),
                        args_kw=", ".join(args_kw[1:]),
                        alias_name=variant_name,
                    )
                else:
                    fn_template = '''
                        def _fn({args_annot_kw}):
                            return variant({args_kw})
                    '''
                    script = fn_template.format(
                        args_annot_kw=", ".join(args_annot_kw),
                        args_kw=", ".join(args_kw),
                    )
                scripted = torch.jit.CompilationUnit(script)._fn

                if (variant is inplace and not torch.can_cast(expected_dtype, dtype)):
                    try:
                        inp = clone_input_helper(sample.input)
                        scripted(inp, *sample.args, **sample.kwargs)
                    except Exception as e:
                        continue
                    self.fail("Inplace operation on integer tensor that should be promoted to float didn't fail!")

                inp = clone_input_helper(sample.input)
                scripted(inp, *sample.args, **sample.kwargs)
                inp = clone_input_helper(sample.input)
                graph = scripted.graph_for(inp, *sample.args, **sample.kwargs)
                FileCheck().check(op.aten_name).check_not(variant_name).run(graph)

            # Test tracing:
            for variant in variants:
                variant_name = variant.__name__
                op_name = original_name_inplace if variant is inplace else original_name

                def _fn(*sample_args, **sample_kwargs):
                    return variant(*sample_args, **sample_kwargs)

                inp = (clone_input_helper(sample.input),) + sample_args_kwargs
                traced = torch.jit.trace(_fn, *inp)
                inp = (clone_input_helper(sample.input),) + sample_args_kwargs
                traced(*inp)
                inp = (clone_input_helper(sample.input),) + sample_args_kwargs
                graph = traced.graph_for(*inp)
                FileCheck().check(op_name).check_not(variant_name).run(graph)

    # Validates ops implement the correct out= behavior
    # See https://github.com/pytorch/pytorch/wiki/Developer-FAQ#how-does-out-work-in-pytorch
    #   for a description of the correct behavior
    # TODO: operations that support out= but don't support float
    #   are not covered by this test.
    @ops(op_db, allowed_dtypes=(torch.float,))
    def test_out(self, device, dtype, op):
        # TODO: verify the op doesn't support the out= kwarg
        if not op.supports_out:
            self.skipTest("Skipped! Op doesn't support out= kwarg.")

        # NOTE: only tests on first sample
        samples = op.sample_inputs(device, dtype)
        sample = samples[0]

        # calls it normally to get the expected result
        expected = op(sample.input, *sample.args, **sample.kwargs)
        op_out = partial(op, sample.input, *sample.args, **sample.kwargs)

        # Short-circuits if output is not a single tensor or an
        #   iterable of tensors

        if not isinstance(expected, torch.Tensor) and not is_iterable_of_tensors(expected, include_empty=True):
            self.skipTest("Skipped! Only supports single tensor or iterable of tensor outputs.")

        # A wrapper around map that works with single tensors and always
        #   instantiates the map. Used below to apply transforms to
        #   single tensor and iterable tensor outputs.
        def _apply_out_transform(fn, out):
            if isinstance(out, torch.Tensor):
                return fn(out)

            # assumes (see above) that out is an iterable of tensors
            return tuple(map(fn, out))

        # Case 0: out= with the correct shape, dtype, and device
        #   but NaN values for floating point and complex tensors, and
        #   maximum values for integer tensors.
        #   Expected behavior: out= values have no effect on the computation.
        def _case_zero_transform(t):
            try:
                info = torch.iinfo(t.dtype)
                return torch.full_like(t, info.max)
            except TypeError as te:
                # for non-integer types fills with NaN
                return torch.full_like(t, float('nan'))

        out = _apply_out_transform(_case_zero_transform, expected)
        result = op_out(out=out)
        self.assertEqual(expected, out)

        # Checks that the returned value shares storage with out
        # NOTE: only checks on the CPU and CUDA device types since some
        #   device types don't have storage
        if self.device_type == 'cpu' or self.device_type == 'cuda':
            if isinstance(out, torch.Tensor):
                self.assertEqual(out.storage().data_ptr(), result.storage().data_ptr())
            else:
                for out_t, result_t in zip(out, result):
                    self.assertEqual(out_t.storage().data_ptr(), result_t.storage().data_ptr())

        # Case 1: out= with the correct shape, dtype, and device,
        #   but noncontiguous.
        #   Expected behavior: strides are respected and `out` storage is not changed.
        def _case_one_transform(t):
            return make_tensor(t.shape,
                               dtype=t.dtype,
                               device=t.device,
                               noncontiguous=True)

        # Extracts strides from a tensor or iterable of tensors into a tuple
        def _extract_strides(out):
            if isinstance(out, torch.Tensor):
                return (out.stride(),)

            # assumes (see above) that out is an iterable of tensors
            return tuple(map(lambda t: t.stride(), out))

        def _extract_data_ptrs(out):
            if isinstance(out, torch.Tensor):
                return (out.data_ptr(),)

            # assumes (see above) that out is an iterable of tensors
            return tuple(map(lambda t: t.data_ptr(), out))


        out = _apply_out_transform(_case_one_transform, expected)
        original_strides = _extract_strides(out)
        original_ptrs = _extract_data_ptrs(out)

        op_out(out=out)
        final_strides = _extract_strides(out)
        final_ptrs = _extract_data_ptrs(out)

        self.assertEqual(expected, out)
        self.assertEqual(original_strides, final_strides)
        self.assertEqual(original_ptrs, final_ptrs)

        # Case 2: out= with the correct dtype and device, but the wrong shape
        #   Expected behavior: resize with a warning.
        def _case_two_transform(t):
            wrong_shape = list(t.shape)

            if len(wrong_shape) == 0:
                # Handles scalar tensor case (empty list)
                wrong_shape = [2]
            else:
                wrong_shape[-1] = wrong_shape[-1] + 1
            return make_tensor(wrong_shape, dtype=t.dtype, device=t.device)

        out = _apply_out_transform(_case_two_transform, expected)
        msg_fail = "Resized a non-empty tensor but did not warn about it."
        with self.assertWarnsRegex(UserWarning, "An output with one or more elements", msg=msg_fail):
            op_out(out=out)
        self.assertEqual(expected, out)

        # Case 3: out= with the correct dtype and device, but an empty
        #   tensor.
        #   Expected behavior: resize without warning.
        def _case_three_transform(t):
            return make_tensor((0,),
                               dtype=t.dtype,
                               device=t.device)

        out = _apply_out_transform(_case_three_transform, expected)
        with warnings.catch_warnings(record=True) as caught:
            warnings.simplefilter("always")
            op_out(out=out)

        # Verifies no warning is a resize warning
        for w in caught:
            if "An output with one or more elements" in str(w.message):
                self.fail("Resizing an out= argument with no elements threw a resize warning!")

        self.assertEqual(expected, out)

        # Case 4: out= with correct shape and dtype, but wrong device.
        wrong_device = None
        if torch.device(device).type != 'cpu':
            wrong_device = 'cpu'
        elif torch.cuda.is_available():
            wrong_device = 'cuda'

        if wrong_device is not None:
            def _case_four_transform(t):
                return make_tensor(t.shape, dtype=t.dtype, device=wrong_device)

            out = _apply_out_transform(_case_four_transform, expected)
            msg_fail = f"Expected RuntimeError when calling with input.device={device} and out.device={wrong_device}"
            with self.assertRaises(RuntimeError, msg=msg_fail):
                op_out(out=out)

        # Case 5: out= with correct shape and device, but a dtype
        #   that output cannot be "safely" cast to (long).
        #   Expected behavior: error.
        # NOTE: this case is filtered by dtype since some ops produce
        #   bool tensors, for example, which can be safely cast to any
        #   dtype. It is applied when single tensors are floating point or complex
        #   dtypes, or if an op returns multiple tensors when at least one such
        #   tensor is a floating point or complex dtype.
        _dtypes = floating_and_complex_types_and(torch.float16, torch.bfloat16)
        if (isinstance(expected, torch.Tensor) and expected.dtype in _dtypes or
                (not isinstance(expected, torch.Tensor) and any(t.dtype in _dtypes for t in expected))):
            def _case_five_transform(t):
                return make_tensor(t.shape, dtype=torch.long, device=t.device)

            out = _apply_out_transform(_case_five_transform, expected)
            msg_fail = "" if not isinstance(expected, torch.Tensor) else \
                       ("Expected RuntimeError when doing an unsafe cast from a result of dtype "
                        f"{expected.dtype} into an out= with dtype torch.long")
            with self.assertRaises(RuntimeError, msg=msg_fail):
                op_out(out=out)


instantiate_device_type_tests(TestOpInfo, globals())
instantiate_device_type_tests(TestGradients, globals())
instantiate_device_type_tests(TestCommon, globals())

if __name__ == '__main__':
    run_tests()<|MERGE_RESOLUTION|>--- conflicted
+++ resolved
@@ -107,7 +107,13 @@
         if not op.supports_dtype(dtype, torch.device(device).type):
             self.skipTest(f"Skipped! {op.name} does not support dtype {str(dtype)}")
 
-        samples = op.sample_inputs(device, dtype, requires_grad=True)
+        def is_inplace(variant):
+            if hasattr(variant, "__wrapped__"):
+                return variant.__wrapped__ is op.get_inplace()
+            return variant is op.get_inplace()
+
+        samples = op.sample_inputs(device, dtype, requires_grad=True,
+                                   for_inplace_variant=is_inplace(variant))
         for sample in samples:
             # Note on TensorList inputs
             #
@@ -234,64 +240,23 @@
             variants.append(a_op.inplace_variant)
             inplace_ops.append(a_op.inplace_variant)
 
-<<<<<<< HEAD
-        inplace_ops = tuple(v for v in inplace_ops if v is not None)
-        variants = (v for v in (method, inplace) + aliases if v is not None)
-=======
         inplace_variants = tuple(filter(None, inplace_ops))
         variants = tuple(filter(None, variants))
         outplace_variants = tuple(set(variants) - set(inplace_variants))
->>>>>>> 8bdea14c
 
         _requires_grad = (op.supports_autograd and
                           (dtype.is_floating_point or op.supports_complex_autograd))
-        samples = op.sample_inputs(device, dtype, requires_grad=_requires_grad)
-        for sample in samples:
-            # TODO: Check grad for all Tensors requiring grad if sample.input is TensorList
-            tensor = sample.input if isinstance(sample.input, torch.Tensor) else sample.input[0]
-
-            # Computes function forward and backward values
-            tensor.grad = None
-            expected_forward = op(sample.input, *sample.args, **sample.kwargs)
-            expected_grad = None
-
-            # Skips inplace variants if the output dtype is not the same as
-            #   the input dtype
-            skip_inplace = False
-            if (isinstance(expected_forward, torch.Tensor) and
-                    expected_forward.dtype is not tensor.dtype):
-                skip_inplace = True
-
-            # TODO: backward consistency only supported for single tensor outputs
-            # TODO: backward consistency only checked on first input Tensor
-            # TODO: update to handle checking grads of all tensor inputs as
-            #   derived from each tensor output
-            if (op.supports_autograd and isinstance(expected_forward, torch.Tensor)
-                    and (dtype.is_floating_point or op.supports_complex_autograd)):
-                expected_forward.sum().backward()
-                expected_grad = tensor.grad
-
-            # Test eager consistency
-            for variant in variants:
-                # Skips inplace ops
-                if variant in inplace_ops and skip_inplace:
-                    continue
-
-                # Compares variant's forward
-                # Note: copies the to-be-modified input when testing the inplace variant
+
+        samples = op.sample_inputs(device, dtype, requires_grad=_requires_grad,
+                                   for_inplace_variant=False)
+
+        def _test_consistency_helper(samples, variants):
+            for sample in samples:
+                # TODO: Check grad for all Tensors requiring grad if sample.input is TensorList
+                tensor = sample.input if isinstance(sample.input, torch.Tensor) else sample.input[0]
+
+                # Computes function forward and backward values
                 tensor.grad = None
-<<<<<<< HEAD
-                cloned = clone_input_helper(sample.input) if variant in inplace_ops else sample.input
-                variant_forward = variant(cloned,
-                                          *sample.args,
-                                          **sample.kwargs)
-                self.assertEqual(expected_forward, variant_forward)
-
-                # Compares variant's backward
-                if expected_grad is not None and (variant not in inplace_ops or op.supports_inplace_autograd):
-                    variant_forward.sum().backward()
-                    self.assertEqual(expected_grad, tensor.grad)
-=======
                 expected_forward = op(sample.input, *sample.args, **sample.kwargs)
                 expected_grad = None
 
@@ -365,7 +330,6 @@
                                                for_inplace_variant=True)
             _test_consistency_helper(inplace_samples, inplace_variants)
             _test_inplace_preserve_storage(inplace_samples, inplace_variants)
->>>>>>> 8bdea14c
 
     # Tests that the forward and backward passes of operations produce the
     #   same values for the cross-product of op variants (function, method, inplace)
